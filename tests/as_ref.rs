--- conflicted
+++ resolved
@@ -14,10 +14,6 @@
 
 use derive_more::AsRef;
 
-<<<<<<< HEAD
-#[derive(AsRef)]
-struct Foo(i32, f64, bool);
-=======
 struct Helper(i32, f64, bool);
 
 impl AsRef<i32> for Helper {
@@ -53,7 +49,6 @@
         self.0.as_ref()
     }
 }
->>>>>>> 557e801a
 
 mod single_field {
     use super::*;
@@ -106,29 +101,17 @@
 
         #[derive(AsRef)]
         #[as_ref(i32, f64)]
-<<<<<<< HEAD
-        struct Types(Foo);
-
-        // Asserts that the macro expansion doesn't generate `AsRef` impl for unmentioned type, by
-        // producing trait implementations conflict error during compilation, if it does.
-=======
         struct Types(Helper);
 
         // Asserts that the macro expansion doesn't generate a blanket `AsRef` impl forwarding to
         // the field type, by producing  a trait implementations conflict error during compilation,
         // if it does.
->>>>>>> 557e801a
         impl AsRef<bool> for Types {
             fn as_ref(&self) -> &bool {
                 self.0.as_ref()
             }
         }
 
-<<<<<<< HEAD
-        #[test]
-        fn types() {
-            let item = Types(Foo(1, 2.0, false));
-=======
         // Asserts that the macro expansion doesn't generate an `AsRef` impl for the field type, by
         // producing a trait implementations conflict error during compilation, if it does.
         impl AsRef<Helper> for Types {
@@ -140,7 +123,6 @@
         #[test]
         fn types() {
             let item = Types(Helper(1, 2.0, false));
->>>>>>> 557e801a
 
             let rf: &i32 = item.as_ref();
             assert!(ptr::eq(rf, item.0.as_ref()));
@@ -150,12 +132,6 @@
         }
 
         #[derive(AsRef)]
-<<<<<<< HEAD
-        struct FieldTypes(#[as_ref(i32, f64)] Foo);
-
-        // Asserts that the macro expansion doesn't generate `AsRef` impl for unmentioned type, by
-        // producing trait implementations conflict error during compilation, if it does.
-=======
         #[as_ref(i32, Helper)]
         struct TypesWithInner(Helper);
 
@@ -211,18 +187,12 @@
         // Asserts that the macro expansion doesn't generate a blanket `AsRef` impl forwarding to
         // the field type, by producing a trait implementations conflict error during compilation,
         // if it does.
->>>>>>> 557e801a
         impl AsRef<bool> for FieldTypes {
             fn as_ref(&self) -> &bool {
                 self.0.as_ref()
             }
         }
 
-<<<<<<< HEAD
-        #[test]
-        fn field_types() {
-            let item = FieldTypes(Foo(1, 2.0, false));
-=======
         // Asserts that the macro expansion doesn't generate an `AsRef` impl for the field type, by
         // producing a trait implementations conflict error during compilation, if it does.
         impl AsRef<Helper> for FieldTypes {
@@ -234,7 +204,6 @@
         #[test]
         fn field_types() {
             let item = FieldTypes(Helper(1, 2.0, false));
->>>>>>> 557e801a
 
             let rf: &i32 = item.as_ref();
             assert!(ptr::eq(rf, item.0.as_ref()));
@@ -243,8 +212,6 @@
             assert!(ptr::eq(rf, item.0.as_ref()));
         }
 
-<<<<<<< HEAD
-=======
         #[derive(AsRef)]
         struct FieldTypesWithInner(#[as_ref(i32, Helper)] Helper);
 
@@ -291,7 +258,6 @@
             assert!(ptr::eq(rf, &item.0));
         }
 
->>>>>>> 557e801a
         mod generic {
             use super::*;
 
@@ -342,14 +308,9 @@
             #[as_ref(i32, f64)]
             struct Types<T>(T);
 
-<<<<<<< HEAD
-            // Asserts that the macro expansion doesn't generate `AsRef` impl for unmentioned type, by
-            // producing trait implementations conflict error during compilation, if it does.
-=======
             // Asserts that the macro expansion doesn't generate a blanket `AsRef` impl forwarding
             // to the field type, by producing a trait implementations conflict error during
             // compilation, if it does.
->>>>>>> 557e801a
             impl<T: AsRef<bool>> AsRef<bool> for Types<T> {
                 fn as_ref(&self) -> &bool {
                     self.0.as_ref()
@@ -358,11 +319,7 @@
 
             #[test]
             fn types() {
-<<<<<<< HEAD
-                let item = Types(Foo(1, 2.0, false));
-=======
                 let item = Types(Helper(1, 2.0, false));
->>>>>>> 557e801a
 
                 let rf: &i32 = item.as_ref();
                 assert!(ptr::eq(rf, item.0.as_ref()));
@@ -372,12 +329,6 @@
             }
 
             #[derive(AsRef)]
-<<<<<<< HEAD
-            struct FieldTypes<T>(#[as_ref(i32, f64)] T);
-
-            // Asserts that the macro expansion doesn't generate `AsRef` impl for unmentioned type, by
-            // producing trait implementations conflict error during compilation, if it does.
-=======
             #[as_ref(Vec<T>)]
             struct TypesInner<T>(Vec<T>);
 
@@ -394,7 +345,6 @@
             // Asserts that the macro expansion doesn't generate a blanket `AsRef` impl forwarding
             // to the field type, by producing a trait implementations conflict error during
             // compilation, if it does.
->>>>>>> 557e801a
             impl<T: AsRef<bool>> AsRef<bool> for FieldTypes<T> {
                 fn as_ref(&self) -> &bool {
                     self.0.as_ref()
@@ -403,11 +353,7 @@
 
             #[test]
             fn field_types() {
-<<<<<<< HEAD
-                let item = FieldTypes(Foo(1, 2.0, false));
-=======
                 let item = FieldTypes(Helper(1, 2.0, false));
->>>>>>> 557e801a
 
                 let rf: &i32 = item.as_ref();
                 assert!(ptr::eq(rf, item.0.as_ref()));
@@ -415,8 +361,6 @@
                 let rf: &f64 = item.as_ref();
                 assert!(ptr::eq(rf, item.0.as_ref()));
             }
-<<<<<<< HEAD
-=======
 
             #[derive(AsRef)]
             struct FieldTypesInner<T>(#[as_ref(Vec<T>)] Vec<T>);
@@ -471,7 +415,6 @@
 
                 assert!(ptr::eq(item.as_ref(), item.0.as_ref()));
             }
->>>>>>> 557e801a
         }
     }
 
@@ -542,32 +485,18 @@
         #[derive(AsRef)]
         #[as_ref(i32, f64)]
         struct Types {
-<<<<<<< HEAD
-            first: Foo,
-        }
-
-        // Asserts that the macro expansion doesn't generate `AsRef` impl for unmentioned type, by
-        // producing trait implementations conflict error during compilation, if it does.
-=======
             first: Helper,
         }
 
         // Asserts that the macro expansion doesn't generate a blanket `AsRef` impl forwarding to
         // the field type, by producing a trait implementations conflict error during compilation,
         // if it does.
->>>>>>> 557e801a
         impl AsRef<bool> for Types {
             fn as_ref(&self) -> &bool {
                 self.first.as_ref()
             }
         }
 
-<<<<<<< HEAD
-        #[test]
-        fn types() {
-            let item = Types {
-                first: Foo(1, 2.0, false),
-=======
         // Asserts that the macro expansion doesn't generate an `AsRef` impl for the field type, by
         // producing a trait implementations conflict error during compilation, if it does.
         impl AsRef<Helper> for Types {
@@ -580,7 +509,6 @@
         fn types() {
             let item = Types {
                 first: Helper(1, 2.0, false),
->>>>>>> 557e801a
             };
 
             let rf: &i32 = item.as_ref();
@@ -591,15 +519,6 @@
         }
 
         #[derive(AsRef)]
-<<<<<<< HEAD
-        struct FieldTypes {
-            #[as_ref(i32, f64)]
-            first: Foo,
-        }
-
-        // Asserts that the macro expansion doesn't generate `AsRef` impl for unmentioned type, by
-        // producing trait implementations conflict error during compilation, if it does.
-=======
         #[as_ref(i32, Helper)]
         struct TypesWithInner {
             first: Helper,
@@ -666,19 +585,12 @@
         // Asserts that the macro expansion doesn't generate a blanket `AsRef` impl forwarding to
         // the field type, by producing a trait implementations conflict error during compilation,
         // if it does.
->>>>>>> 557e801a
         impl AsRef<bool> for FieldTypes {
             fn as_ref(&self) -> &bool {
                 self.first.as_ref()
             }
         }
 
-<<<<<<< HEAD
-        #[test]
-        fn field_types() {
-            let item = FieldTypes {
-                first: Foo(1, 2.0, false),
-=======
         // Asserts that the macro expansion doesn't generate an `AsRef` impl for the field type, by
         // producing a trait implementations conflict error during compilation, if it does.
         impl AsRef<Helper> for FieldTypes {
@@ -691,7 +603,6 @@
         fn field_types() {
             let item = FieldTypes {
                 first: Helper(1, 2.0, false),
->>>>>>> 557e801a
             };
 
             let rf: &i32 = item.as_ref();
@@ -701,8 +612,6 @@
             assert!(ptr::eq(rf, item.first.as_ref()));
         }
 
-<<<<<<< HEAD
-=======
         #[derive(AsRef)]
         struct FieldTypesWithInner {
             #[as_ref(i32, Helper)]
@@ -759,7 +668,6 @@
             assert!(ptr::eq(rf, &item.first));
         }
 
->>>>>>> 557e801a
         mod generic {
             use super::*;
 
@@ -830,14 +738,9 @@
                 first: T,
             }
 
-<<<<<<< HEAD
-            // Asserts that the macro expansion doesn't generate `AsRef` impl for unmentioned type, by
-            // producing trait implementations conflict error during compilation, if it does.
-=======
             // Asserts that the macro expansion doesn't generate a blanket `AsRef` impl forwarding
             // to the field type, by producing a trait implementations conflict error during
             // compilation, if it does.
->>>>>>> 557e801a
             impl<T: AsRef<bool>> AsRef<bool> for Types<T> {
                 fn as_ref(&self) -> &bool {
                     self.first.as_ref()
@@ -847,11 +750,7 @@
             #[test]
             fn types() {
                 let item = Types {
-<<<<<<< HEAD
-                    first: Foo(1, 2.0, false),
-=======
                     first: Helper(1, 2.0, false),
->>>>>>> 557e801a
                 };
 
                 let rf: &i32 = item.as_ref();
@@ -862,8 +761,6 @@
             }
 
             #[derive(AsRef)]
-<<<<<<< HEAD
-=======
             #[as_ref(Vec<T>)]
             struct TypesInner<T> {
                 first: Vec<T>,
@@ -877,20 +774,14 @@
             }
 
             #[derive(AsRef)]
->>>>>>> 557e801a
             struct FieldTypes<T> {
                 #[as_ref(i32, f64)]
                 first: T,
             }
 
-<<<<<<< HEAD
-            // Asserts that the macro expansion doesn't generate `AsRef` impl for unmentioned type, by
-            // producing trait implementations conflict error during compilation, if it does.
-=======
             // Asserts that the macro expansion doesn't generate a blanket `AsRef` impl forwarding
             // to the field type, by producing a trait implementations conflict error during
             // compilation, if it does.
->>>>>>> 557e801a
             impl<T: AsRef<bool>> AsRef<bool> for FieldTypes<T> {
                 fn as_ref(&self) -> &bool {
                     self.first.as_ref()
@@ -900,11 +791,7 @@
             #[test]
             fn field_types() {
                 let item = FieldTypes {
-<<<<<<< HEAD
-                    first: Foo(1, 2.0, false),
-=======
                     first: Helper(1, 2.0, false),
->>>>>>> 557e801a
                 };
 
                 let rf: &i32 = item.as_ref();
@@ -913,8 +800,6 @@
                 let rf: &f64 = item.as_ref();
                 assert!(ptr::eq(rf, item.first.as_ref()));
             }
-<<<<<<< HEAD
-=======
 
             #[derive(AsRef)]
             struct FieldTypesInner<T> {
@@ -988,7 +873,6 @@
 
                 assert!(ptr::eq(item.as_ref(), item.first.as_ref()));
             }
->>>>>>> 557e801a
         }
     }
 }
@@ -1059,10 +943,6 @@
             assert!(ptr::eq(rf, item.0.as_ref()));
         }
 
-<<<<<<< HEAD
-        #[derive(AsRef)]
-        struct Types(#[as_ref(str)] String, #[as_ref([u8])] Vec<u8>);
-=======
         type RenamedString = String;
 
         #[derive(AsRef)]
@@ -1078,7 +958,6 @@
                 &self.1
             }
         }
->>>>>>> 557e801a
 
         #[test]
         fn types() {
@@ -1087,12 +966,9 @@
             let rf: &str = item.as_ref();
             assert!(ptr::eq(rf, item.0.as_ref()));
 
-<<<<<<< HEAD
-=======
             let rf: &String = item.as_ref();
             assert!(ptr::eq(rf, &item.0));
 
->>>>>>> 557e801a
             let rf: &[u8] = item.as_ref();
             assert!(ptr::eq(rf, item.1.as_ref()));
         }
@@ -1157,8 +1033,6 @@
                 let rf: &[u8] = item.as_ref();
                 assert!(ptr::eq(rf, item.1.as_ref()));
             }
-<<<<<<< HEAD
-=======
 
             #[derive(AsRef)]
             struct TypesWithInner<T, U>(
@@ -1189,7 +1063,6 @@
 
                 assert!(ptr::eq(item.as_ref(), item.0.as_ref()));
             }
->>>>>>> 557e801a
         }
     }
 
@@ -1288,24 +1161,16 @@
             assert!(ptr::eq(rf, item.first.as_ref()));
         }
 
-<<<<<<< HEAD
-        #[derive(AsRef)]
-        struct Types {
-            #[as_ref(str)]
-=======
         type RenamedString = String;
 
         #[derive(AsRef)]
         struct Types {
             #[as_ref(str, RenamedString)]
->>>>>>> 557e801a
             first: String,
             #[as_ref([u8])]
             second: Vec<u8>,
         }
 
-<<<<<<< HEAD
-=======
         // Asserts that the macro expansion doesn't generate `AsRef` impl for the field type, by
         // producing trait implementations conflict error during compilation, if it does.
         impl AsRef<Vec<u8>> for Types {
@@ -1314,7 +1179,6 @@
             }
         }
 
->>>>>>> 557e801a
         #[test]
         fn types() {
             let item = Types {
@@ -1325,12 +1189,9 @@
             let rf: &str = item.as_ref();
             assert!(ptr::eq(rf, item.first.as_ref()));
 
-<<<<<<< HEAD
-=======
             let rf: &String = item.as_ref();
             assert!(ptr::eq(rf, &item.first));
 
->>>>>>> 557e801a
             let rf: &[u8] = item.as_ref();
             assert!(ptr::eq(rf, item.second.as_ref()));
         }
@@ -1435,8 +1296,6 @@
                 let rf: &[u8] = item.as_ref();
                 assert!(ptr::eq(rf, item.second.as_ref()));
             }
-<<<<<<< HEAD
-=======
 
             #[derive(AsRef)]
             struct TypesWithInner<T, U> {
@@ -1479,7 +1338,6 @@
 
                 assert!(ptr::eq(item.as_ref(), item.first.as_ref()));
             }
->>>>>>> 557e801a
         }
     }
 }