#![cfg_attr(not(feature = "std"), no_std)]
#![allow(dead_code)] // some code is tested for type checking only

#[cfg(not(feature = "std"))]
extern crate alloc;

#[cfg(not(feature = "std"))]
use alloc::string::ToString;

use derive_more::FromStr;

mod structs {
    use super::*;

    mod forward {
        use super::*;

        #[test]
        fn unnamed() {
            #[derive(Debug, Eq, FromStr, PartialEq)]
            struct Int(i32);

            assert_eq!("3".parse::<Int>().unwrap(), Int(3));
            assert_eq!("0".parse::<Int>().unwrap(), Int(0));
            assert_eq!("2147483647".parse::<Int>().unwrap(), Int(i32::MAX));
            assert_eq!("-2147483648".parse::<Int>().unwrap(), Int(i32::MIN));

            assert_eq!(
                "2147483648".parse::<Int>().unwrap_err().to_string(),
                "number too large to fit in target type",
            );
            assert_eq!(
                "-2147483649".parse::<Int>().unwrap_err().to_string(),
                "number too small to fit in target type",
            );
            assert_eq!(
                "wow".parse::<Int>().unwrap_err().to_string(),
                "invalid digit found in string",
            );
        }

        #[test]
        fn named() {
            #[derive(Debug, Eq, FromStr, PartialEq)]
            struct Point1D {
                x: i32,
            }

            assert_eq!("3".parse::<Point1D>().unwrap(), Point1D { x: 3 });
            assert_eq!("0".parse::<Point1D>().unwrap(), Point1D { x: 0 });
            assert_eq!(
                "2147483647".parse::<Point1D>().unwrap(),
                Point1D { x: i32::MAX },
            );
            assert_eq!(
                "-2147483648".parse::<Point1D>().unwrap(),
                Point1D { x: i32::MIN },
            );

            assert_eq!(
                "2147483648".parse::<Point1D>().unwrap_err().to_string(),
                "number too large to fit in target type",
            );
            assert_eq!(
                "-2147483649".parse::<Point1D>().unwrap_err().to_string(),
                "number too small to fit in target type",
            );
            assert_eq!(
                "wow".parse::<Point1D>().unwrap_err().to_string(),
                "invalid digit found in string",
            );
        }

        mod generic {
            use super::*;

            #[test]
            fn unnamed() {
                #[derive(Debug, Eq, FromStr, PartialEq)]
                struct Int<I>(I);

                assert_eq!("3".parse::<Int<i32>>().unwrap(), Int(3));
                assert_eq!("0".parse::<Int<i32>>().unwrap(), Int(0));
                assert_eq!("2147483647".parse::<Int<i32>>().unwrap(), Int(i32::MAX));
                assert_eq!("-2147483648".parse::<Int<i32>>().unwrap(), Int(i32::MIN));

                assert_eq!(
                    "2147483648".parse::<Int<i32>>().unwrap_err().to_string(),
                    "number too large to fit in target type",
                );
                assert_eq!(
                    "-2147483649".parse::<Int<i32>>().unwrap_err().to_string(),
                    "number too small to fit in target type",
                );
                assert_eq!(
                    "wow".parse::<Int<i32>>().unwrap_err().to_string(),
                    "invalid digit found in string",
                );
            }

            #[test]
            fn named() {
                #[derive(Debug, Eq, FromStr, PartialEq)]
                struct Point1D<I> {
                    x: I,
                }

                assert_eq!("3".parse::<Point1D<i32>>().unwrap(), Point1D { x: 3 });
                assert_eq!("0".parse::<Point1D<i32>>().unwrap(), Point1D { x: 0 });
                assert_eq!(
                    "2147483647".parse::<Point1D<i32>>().unwrap(),
                    Point1D { x: i32::MAX },
                );
                assert_eq!(
                    "-2147483648".parse::<Point1D<i32>>().unwrap(),
                    Point1D { x: i32::MIN },
                );

                assert_eq!(
                    "2147483648"
                        .parse::<Point1D<i32>>()
                        .unwrap_err()
                        .to_string(),
                    "number too large to fit in target type",
                );
                assert_eq!(
                    "-2147483649"
                        .parse::<Point1D<i32>>()
                        .unwrap_err()
                        .to_string(),
                    "number too small to fit in target type",
                );
                assert_eq!(
                    "wow".parse::<Point1D<i32>>().unwrap_err().to_string(),
                    "invalid digit found in string",
                );
            }
        }
    }

    mod flat {
        use super::*;

        #[test]
        fn unit() {
            #[derive(Debug, Eq, FromStr, PartialEq)]
            struct Foo;

            assert_eq!("Foo".parse::<Foo>().unwrap(), Foo);
        }

        #[test]
        fn empty_tuple() {
            #[derive(Debug, Eq, FromStr, PartialEq)]
            struct Bar();

            assert_eq!("Bar".parse::<Bar>().unwrap(), Bar());
        }

        #[test]
        fn empty_struct() {
            #[derive(Debug, Eq, FromStr, PartialEq)]
            struct Baz {}

            assert_eq!("Baz".parse::<Baz>().unwrap(), Baz {});
        }

        #[test]
        fn case_insensitive() {
            #[derive(Debug, Eq, FromStr, PartialEq)]
            struct Foo;

            assert_eq!("Foo".parse::<Foo>().unwrap(), Foo);
            assert_eq!("FOO".parse::<Foo>().unwrap(), Foo);
            assert_eq!("foo".parse::<Foo>().unwrap(), Foo);

            assert_eq!(
                "baz".parse::<Foo>().unwrap_err().to_string(),
                "Invalid `Foo` string representation",
            );
            assert_eq!(
                "other".parse::<Foo>().unwrap_err().to_string(),
                "Invalid `Foo` string representation",
            );
        }
    }
}

<<<<<<< HEAD
#[test]
fn enum_test_case_sensitive() {
    assert_eq!("Baz".parse::<EnumNoFields>().unwrap(), EnumNoFields::Baz);
    assert_eq!("BaZ".parse::<EnumNoFields>().unwrap(), EnumNoFields::BaZ);
    assert_eq!(
        "baz".parse::<EnumNoFields>().unwrap_err().to_string(),
        "Invalid `EnumNoFields` string representation",
    );
}

mod enums {
    use super::*;

    mod rename_all {
        use super::*;

        mod smoke {
            use super::*;

            #[allow(non_camel_case_types)]
            #[derive(Debug, Eq, FromStr, PartialEq)]
            enum Enum {
                Foo,
                #[from_str(rename_all = "UPPERCASE")]
                Bar,
                Baz,
                BaZ,
                Xyz,
                #[from_str(rename_all = "kebab-case")]
                XyZ,
                Abc,
                #[from_str(rename_all = "lowercase")]
                AB_C,
            }

            #[test]
            fn works() {
                assert_eq!("foo".parse::<Enum>().unwrap(), Enum::Foo);
                assert_eq!("Foo".parse::<Enum>().unwrap(), Enum::Foo);
                assert_eq!("FOO".parse::<Enum>().unwrap(), Enum::Foo);
                assert_eq!("BAR".parse::<Enum>().unwrap(), Enum::Bar);
                assert_eq!("Baz".parse::<Enum>().unwrap(), Enum::Baz);
                assert_eq!("BaZ".parse::<Enum>().unwrap(), Enum::BaZ);
                assert_eq!("Xyz".parse::<Enum>().unwrap(), Enum::Xyz);
                assert_eq!("xy-z".parse::<Enum>().unwrap(), Enum::XyZ);
                assert_eq!("Abc".parse::<Enum>().unwrap(), Enum::Abc);
                assert_eq!("abc".parse::<Enum>().unwrap(), Enum::AB_C);
            }

            #[test]
            fn errors() {
                assert_eq!(
                    "Bar".parse::<Enum>().unwrap_err().to_string(),
                    "Invalid `Enum` string representation",
                );
                assert_eq!(
                    "bar".parse::<Enum>().unwrap_err().to_string(),
                    "Invalid `Enum` string representation",
                );
                assert_eq!(
                    "baz".parse::<Enum>().unwrap_err().to_string(),
                    "Invalid `Enum` string representation",
                );
                assert_eq!(
                    "BAZ".parse::<Enum>().unwrap_err().to_string(),
                    "Invalid `Enum` string representation",
                );
                assert_eq!(
                    "xyz".parse::<Enum>().unwrap_err().to_string(),
                    "Invalid `Enum` string representation",
                );
                assert_eq!(
                    "XyZ".parse::<Enum>().unwrap_err().to_string(),
                    "Invalid `Enum` string representation",
                );
                assert_eq!(
                    "ABC".parse::<Enum>().unwrap_err().to_string(),
                    "Invalid `Enum` string representation",
                );
                assert_eq!(
                    "AB_C".parse::<Enum>().unwrap_err().to_string(),
                    "Invalid `Enum` string representation",
                );
                assert_eq!(
                    "other".parse::<Enum>().unwrap_err().to_string(),
                    "Invalid `Enum` string representation",
                );
            }

            mod top_level {
                use super::*;

                #[derive(Debug, Eq, FromStr, PartialEq)]
                #[from_str(rename_all = "snake_case")]
                enum Enum {
                    Foo,
                    #[from_str(rename_all = "UPPERCASE")]
                    Bar,
                    Baz,
                    BaZ,
                }

                #[test]
                fn works() {
                    assert_eq!("foo".parse::<Enum>().unwrap(), Enum::Foo);
                    assert_eq!("BAR".parse::<Enum>().unwrap(), Enum::Bar);
                    assert_eq!("baz".parse::<Enum>().unwrap(), Enum::Baz);
                    assert_eq!("ba_z".parse::<Enum>().unwrap(), Enum::BaZ);
                }

                #[test]
                fn errors() {
                    assert_eq!(
                        "Foo".parse::<Enum>().unwrap_err().to_string(),
                        "Invalid `Enum` string representation",
                    );
                    assert_eq!(
                        "Bar".parse::<Enum>().unwrap_err().to_string(),
                        "Invalid `Enum` string representation",
                    );
                    assert_eq!(
                        "bar".parse::<Enum>().unwrap_err().to_string(),
                        "Invalid `Enum` string representation",
                    );
                    assert_eq!(
                        "Baz".parse::<Enum>().unwrap_err().to_string(),
                        "Invalid `Enum` string representation",
                    );
                    assert_eq!(
                        "BaZ".parse::<Enum>().unwrap_err().to_string(),
                        "Invalid `Enum` string representation",
                    );
                    assert_eq!(
                        "other".parse::<Enum>().unwrap_err().to_string(),
                        "Invalid `Enum` string representation",
                    );
                }
            }
        }

        macro_rules! casing_test {
            ($name:ident, $casing:literal, $VariantOne:literal, $Two:literal) => {
                mod $name {
                    use super::*;

                    #[test]
                    fn top_level() {
                        #[derive(Debug, Eq, FromStr, PartialEq)]
                        #[from_str(rename_all = $casing)]
                        enum Enum {
                            VariantOne,
                            Two,
                        }

                        assert_eq!(
                            $VariantOne.parse::<Enum>().unwrap(),
                            Enum::VariantOne,
                        );
                        assert_eq!($Two.parse::<Enum>().unwrap(), Enum::Two);
                    }

                    #[test]
                    fn variant_level() {
                        #[derive(Debug, Eq, FromStr, PartialEq)]
                        #[from_str(rename_all = "lowercase")] // ignored
                        enum Enum {
                            #[from_str(rename_all = $casing)]
                            VariantOne,
                            #[from_str(rename_all = $casing)]
                            Two,
                        }

                        assert_eq!(
                            $VariantOne.parse::<Enum>().unwrap(),
                            Enum::VariantOne,
                        );
                        assert_eq!($Two.parse::<Enum>().unwrap(), Enum::Two);
                    }

                    #[test]
                    fn only_variant_level() {
                        #[derive(Debug, Eq, FromStr, PartialEq)]
                        enum Enum {
                            #[from_str(rename_all = $casing)]
                            VariantOne,
                            #[from_str(rename_all = $casing)]
                            Two,
                        }

                        assert_eq!(
                            $VariantOne.parse::<Enum>().unwrap(),
                            Enum::VariantOne,
                        );
                        assert_eq!($Two.parse::<Enum>().unwrap(), Enum::Two);
                    }
                }
            };
        }

        casing_test!(lower_case, "lowercase", "variantone", "two");
        casing_test!(upper_case, "UPPERCASE", "VARIANTONE", "TWO");
        casing_test!(pascal_case, "PascalCase", "VariantOne", "Two");
        casing_test!(camel_case, "camelCase", "variantOne", "two");
        casing_test!(snake_case, "snake_case", "variant_one", "two");
        casing_test!(
            screaming_snake_case,
            "SCREAMING_SNAKE_CASE",
            "VARIANT_ONE",
            "TWO"
        );
        casing_test!(kebab_case, "kebab-case", "variant-one", "two");
        casing_test!(
            screaming_kebab_case,
            "SCREAMING-KEBAB-CASE",
            "VARIANT-ONE",
            "TWO"
        );
=======
mod enums {
    use super::*;

    mod flat {
        use super::*;

        /// Assertion that `FromStr` does not trigger an ambiguous associated item error for `Err`.
        #[derive(FromStr)]
        enum EnumWithErr {
            Err,
        }

        #[test]
        fn empty() {
            #[derive(Debug, Eq, FromStr, PartialEq)]
            enum Enum {}

            assert_eq!(
                "other".parse::<Enum>().unwrap_err().to_string(),
                "Invalid `Enum` string representation",
            );
        }

        #[test]
        fn unit() {
            #[derive(Debug, Eq, FromStr, PartialEq)]
            enum Enum {
                Foo,
            }

            assert_eq!("Foo".parse::<Enum>().unwrap(), Enum::Foo);
            assert_eq!("FOO".parse::<Enum>().unwrap(), Enum::Foo);
            assert_eq!("foo".parse::<Enum>().unwrap(), Enum::Foo);

            assert_eq!(
                "baz".parse::<Enum>().unwrap_err().to_string(),
                "Invalid `Enum` string representation",
            );
            assert_eq!(
                "other".parse::<Enum>().unwrap_err().to_string(),
                "Invalid `Enum` string representation",
            );
        }

        #[test]
        fn empty_tuple() {
            #[derive(Debug, Eq, FromStr, PartialEq)]
            enum Enum {
                Foo(),
            }

            assert_eq!("Foo".parse::<Enum>().unwrap(), Enum::Foo());
            assert_eq!("FOO".parse::<Enum>().unwrap(), Enum::Foo());
            assert_eq!("foo".parse::<Enum>().unwrap(), Enum::Foo());

            assert_eq!(
                "baz".parse::<Enum>().unwrap_err().to_string(),
                "Invalid `Enum` string representation",
            );
            assert_eq!(
                "other".parse::<Enum>().unwrap_err().to_string(),
                "Invalid `Enum` string representation",
            );
        }

        #[test]
        fn empty_struct() {
            #[derive(Debug, Eq, FromStr, PartialEq)]
            enum Enum {
                Foo {},
            }

            assert_eq!("Foo".parse::<Enum>().unwrap(), Enum::Foo {});
            assert_eq!("FOO".parse::<Enum>().unwrap(), Enum::Foo {});
            assert_eq!("foo".parse::<Enum>().unwrap(), Enum::Foo {});

            assert_eq!(
                "baz".parse::<Enum>().unwrap_err().to_string(),
                "Invalid `Enum` string representation",
            );
            assert_eq!(
                "other".parse::<Enum>().unwrap_err().to_string(),
                "Invalid `Enum` string representation",
            );
        }

        #[test]
        fn case_insensitive() {
            #[derive(Debug, Eq, FromStr, PartialEq)]
            enum Enum {
                Foo,
                Bar,
            }

            assert_eq!("Foo".parse::<Enum>().unwrap(), Enum::Foo);
            assert_eq!("FOO".parse::<Enum>().unwrap(), Enum::Foo);
            assert_eq!("foo".parse::<Enum>().unwrap(), Enum::Foo);

            assert_eq!("Bar".parse::<Enum>().unwrap(), Enum::Bar);
            assert_eq!("baR".parse::<Enum>().unwrap(), Enum::Bar);
            assert_eq!("bar".parse::<Enum>().unwrap(), Enum::Bar);
            assert_eq!("BAR".parse::<Enum>().unwrap(), Enum::Bar);

            assert_eq!(
                "baz".parse::<Enum>().unwrap_err().to_string(),
                "Invalid `Enum` string representation",
            );
            assert_eq!(
                "other".parse::<Enum>().unwrap_err().to_string(),
                "Invalid `Enum` string representation",
            );
        }

        #[test]
        fn case_sensitive() {
            #[derive(Debug, Eq, FromStr, PartialEq)]
            enum Enum {
                Baz,
                BaZ,
                Bar,
            }

            assert_eq!("Baz".parse::<Enum>().unwrap(), Enum::Baz);
            assert_eq!("BaZ".parse::<Enum>().unwrap(), Enum::BaZ);

            assert_eq!("Bar".parse::<Enum>().unwrap(), Enum::Bar);
            assert_eq!("baR".parse::<Enum>().unwrap(), Enum::Bar);
            assert_eq!("bar".parse::<Enum>().unwrap(), Enum::Bar);
            assert_eq!("BAR".parse::<Enum>().unwrap(), Enum::Bar);

            assert_eq!(
                "baz".parse::<Enum>().unwrap_err().to_string(),
                "Invalid `Enum` string representation",
            );
            assert_eq!(
                "other".parse::<Enum>().unwrap_err().to_string(),
                "Invalid `Enum` string representation",
            );
        }
>>>>>>> 02100981
    }
}<|MERGE_RESOLUTION|>--- conflicted
+++ resolved
@@ -186,124 +186,185 @@
     }
 }
 
-<<<<<<< HEAD
-#[test]
-fn enum_test_case_sensitive() {
-    assert_eq!("Baz".parse::<EnumNoFields>().unwrap(), EnumNoFields::Baz);
-    assert_eq!("BaZ".parse::<EnumNoFields>().unwrap(), EnumNoFields::BaZ);
-    assert_eq!(
-        "baz".parse::<EnumNoFields>().unwrap_err().to_string(),
-        "Invalid `EnumNoFields` string representation",
-    );
-}
-
 mod enums {
     use super::*;
 
-    mod rename_all {
+    mod flat {
         use super::*;
 
-        mod smoke {
-            use super::*;
-
-            #[allow(non_camel_case_types)]
+        /// Assertion that `FromStr` does not trigger an ambiguous associated item error for `Err`.
+        #[derive(FromStr)]
+        enum EnumWithErr {
+            Err,
+        }
+
+        #[test]
+        fn empty() {
+            #[derive(Debug, Eq, FromStr, PartialEq)]
+            enum Enum {}
+
+            assert_eq!(
+                "other".parse::<Enum>().unwrap_err().to_string(),
+                "Invalid `Enum` string representation",
+            );
+        }
+
+        #[test]
+        fn unit() {
             #[derive(Debug, Eq, FromStr, PartialEq)]
             enum Enum {
                 Foo,
-                #[from_str(rename_all = "UPPERCASE")]
+            }
+
+            assert_eq!("Foo".parse::<Enum>().unwrap(), Enum::Foo);
+            assert_eq!("FOO".parse::<Enum>().unwrap(), Enum::Foo);
+            assert_eq!("foo".parse::<Enum>().unwrap(), Enum::Foo);
+
+            assert_eq!(
+                "baz".parse::<Enum>().unwrap_err().to_string(),
+                "Invalid `Enum` string representation",
+            );
+            assert_eq!(
+                "other".parse::<Enum>().unwrap_err().to_string(),
+                "Invalid `Enum` string representation",
+            );
+        }
+
+        #[test]
+        fn empty_tuple() {
+            #[derive(Debug, Eq, FromStr, PartialEq)]
+            enum Enum {
+                Foo(),
+            }
+
+            assert_eq!("Foo".parse::<Enum>().unwrap(), Enum::Foo());
+            assert_eq!("FOO".parse::<Enum>().unwrap(), Enum::Foo());
+            assert_eq!("foo".parse::<Enum>().unwrap(), Enum::Foo());
+
+            assert_eq!(
+                "baz".parse::<Enum>().unwrap_err().to_string(),
+                "Invalid `Enum` string representation",
+            );
+            assert_eq!(
+                "other".parse::<Enum>().unwrap_err().to_string(),
+                "Invalid `Enum` string representation",
+            );
+        }
+
+        #[test]
+        fn empty_struct() {
+            #[derive(Debug, Eq, FromStr, PartialEq)]
+            enum Enum {
+                Foo {},
+            }
+
+            assert_eq!("Foo".parse::<Enum>().unwrap(), Enum::Foo {});
+            assert_eq!("FOO".parse::<Enum>().unwrap(), Enum::Foo {});
+            assert_eq!("foo".parse::<Enum>().unwrap(), Enum::Foo {});
+
+            assert_eq!(
+                "baz".parse::<Enum>().unwrap_err().to_string(),
+                "Invalid `Enum` string representation",
+            );
+            assert_eq!(
+                "other".parse::<Enum>().unwrap_err().to_string(),
+                "Invalid `Enum` string representation",
+            );
+        }
+
+        #[test]
+        fn case_insensitive() {
+            #[derive(Debug, Eq, FromStr, PartialEq)]
+            enum Enum {
+                Foo,
                 Bar,
+            }
+
+            assert_eq!("Foo".parse::<Enum>().unwrap(), Enum::Foo);
+            assert_eq!("FOO".parse::<Enum>().unwrap(), Enum::Foo);
+            assert_eq!("foo".parse::<Enum>().unwrap(), Enum::Foo);
+
+            assert_eq!("Bar".parse::<Enum>().unwrap(), Enum::Bar);
+            assert_eq!("baR".parse::<Enum>().unwrap(), Enum::Bar);
+            assert_eq!("bar".parse::<Enum>().unwrap(), Enum::Bar);
+            assert_eq!("BAR".parse::<Enum>().unwrap(), Enum::Bar);
+
+            assert_eq!(
+                "baz".parse::<Enum>().unwrap_err().to_string(),
+                "Invalid `Enum` string representation",
+            );
+            assert_eq!(
+                "other".parse::<Enum>().unwrap_err().to_string(),
+                "Invalid `Enum` string representation",
+            );
+        }
+
+        #[test]
+        fn case_sensitive() {
+            #[derive(Debug, Eq, FromStr, PartialEq)]
+            enum Enum {
                 Baz,
                 BaZ,
-                Xyz,
-                #[from_str(rename_all = "kebab-case")]
-                XyZ,
-                Abc,
-                #[from_str(rename_all = "lowercase")]
-                AB_C,
-            }
-
-            #[test]
-            fn works() {
-                assert_eq!("foo".parse::<Enum>().unwrap(), Enum::Foo);
-                assert_eq!("Foo".parse::<Enum>().unwrap(), Enum::Foo);
-                assert_eq!("FOO".parse::<Enum>().unwrap(), Enum::Foo);
-                assert_eq!("BAR".parse::<Enum>().unwrap(), Enum::Bar);
-                assert_eq!("Baz".parse::<Enum>().unwrap(), Enum::Baz);
-                assert_eq!("BaZ".parse::<Enum>().unwrap(), Enum::BaZ);
-                assert_eq!("Xyz".parse::<Enum>().unwrap(), Enum::Xyz);
-                assert_eq!("xy-z".parse::<Enum>().unwrap(), Enum::XyZ);
-                assert_eq!("Abc".parse::<Enum>().unwrap(), Enum::Abc);
-                assert_eq!("abc".parse::<Enum>().unwrap(), Enum::AB_C);
-            }
-
-            #[test]
-            fn errors() {
-                assert_eq!(
-                    "Bar".parse::<Enum>().unwrap_err().to_string(),
-                    "Invalid `Enum` string representation",
-                );
-                assert_eq!(
-                    "bar".parse::<Enum>().unwrap_err().to_string(),
-                    "Invalid `Enum` string representation",
-                );
-                assert_eq!(
-                    "baz".parse::<Enum>().unwrap_err().to_string(),
-                    "Invalid `Enum` string representation",
-                );
-                assert_eq!(
-                    "BAZ".parse::<Enum>().unwrap_err().to_string(),
-                    "Invalid `Enum` string representation",
-                );
-                assert_eq!(
-                    "xyz".parse::<Enum>().unwrap_err().to_string(),
-                    "Invalid `Enum` string representation",
-                );
-                assert_eq!(
-                    "XyZ".parse::<Enum>().unwrap_err().to_string(),
-                    "Invalid `Enum` string representation",
-                );
-                assert_eq!(
-                    "ABC".parse::<Enum>().unwrap_err().to_string(),
-                    "Invalid `Enum` string representation",
-                );
-                assert_eq!(
-                    "AB_C".parse::<Enum>().unwrap_err().to_string(),
-                    "Invalid `Enum` string representation",
-                );
-                assert_eq!(
-                    "other".parse::<Enum>().unwrap_err().to_string(),
-                    "Invalid `Enum` string representation",
-                );
-            }
-
-            mod top_level {
+                Bar,
+            }
+
+            assert_eq!("Baz".parse::<Enum>().unwrap(), Enum::Baz);
+            assert_eq!("BaZ".parse::<Enum>().unwrap(), Enum::BaZ);
+
+            assert_eq!("Bar".parse::<Enum>().unwrap(), Enum::Bar);
+            assert_eq!("baR".parse::<Enum>().unwrap(), Enum::Bar);
+            assert_eq!("bar".parse::<Enum>().unwrap(), Enum::Bar);
+            assert_eq!("BAR".parse::<Enum>().unwrap(), Enum::Bar);
+
+            assert_eq!(
+                "baz".parse::<Enum>().unwrap_err().to_string(),
+                "Invalid `Enum` string representation",
+            );
+            assert_eq!(
+                "other".parse::<Enum>().unwrap_err().to_string(),
+                "Invalid `Enum` string representation",
+            );
+        }
+
+        mod rename_all {
+            use super::*;
+
+            mod smoke {
                 use super::*;
 
+                #[allow(non_camel_case_types)]
                 #[derive(Debug, Eq, FromStr, PartialEq)]
-                #[from_str(rename_all = "snake_case")]
                 enum Enum {
                     Foo,
                     #[from_str(rename_all = "UPPERCASE")]
                     Bar,
                     Baz,
                     BaZ,
+                    Xyz,
+                    #[from_str(rename_all = "kebab-case")]
+                    XyZ,
+                    Abc,
+                    #[from_str(rename_all = "lowercase")]
+                    AB_C,
                 }
 
                 #[test]
                 fn works() {
                     assert_eq!("foo".parse::<Enum>().unwrap(), Enum::Foo);
+                    assert_eq!("Foo".parse::<Enum>().unwrap(), Enum::Foo);
+                    assert_eq!("FOO".parse::<Enum>().unwrap(), Enum::Foo);
                     assert_eq!("BAR".parse::<Enum>().unwrap(), Enum::Bar);
-                    assert_eq!("baz".parse::<Enum>().unwrap(), Enum::Baz);
-                    assert_eq!("ba_z".parse::<Enum>().unwrap(), Enum::BaZ);
+                    assert_eq!("Baz".parse::<Enum>().unwrap(), Enum::Baz);
+                    assert_eq!("BaZ".parse::<Enum>().unwrap(), Enum::BaZ);
+                    assert_eq!("Xyz".parse::<Enum>().unwrap(), Enum::Xyz);
+                    assert_eq!("xy-z".parse::<Enum>().unwrap(), Enum::XyZ);
+                    assert_eq!("Abc".parse::<Enum>().unwrap(), Enum::Abc);
+                    assert_eq!("abc".parse::<Enum>().unwrap(), Enum::AB_C);
                 }
 
                 #[test]
                 fn errors() {
                     assert_eq!(
-                        "Foo".parse::<Enum>().unwrap_err().to_string(),
-                        "Invalid `Enum` string representation",
-                    );
-                    assert_eq!(
                         "Bar".parse::<Enum>().unwrap_err().to_string(),
                         "Invalid `Enum` string representation",
                     );
@@ -312,11 +373,27 @@
                         "Invalid `Enum` string representation",
                     );
                     assert_eq!(
-                        "Baz".parse::<Enum>().unwrap_err().to_string(),
-                        "Invalid `Enum` string representation",
-                    );
-                    assert_eq!(
-                        "BaZ".parse::<Enum>().unwrap_err().to_string(),
+                        "baz".parse::<Enum>().unwrap_err().to_string(),
+                        "Invalid `Enum` string representation",
+                    );
+                    assert_eq!(
+                        "BAZ".parse::<Enum>().unwrap_err().to_string(),
+                        "Invalid `Enum` string representation",
+                    );
+                    assert_eq!(
+                        "xyz".parse::<Enum>().unwrap_err().to_string(),
+                        "Invalid `Enum` string representation",
+                    );
+                    assert_eq!(
+                        "XyZ".parse::<Enum>().unwrap_err().to_string(),
+                        "Invalid `Enum` string representation",
+                    );
+                    assert_eq!(
+                        "ABC".parse::<Enum>().unwrap_err().to_string(),
+                        "Invalid `Enum` string representation",
+                    );
+                    assert_eq!(
+                        "AB_C".parse::<Enum>().unwrap_err().to_string(),
                         "Invalid `Enum` string representation",
                     );
                     assert_eq!(
@@ -324,226 +401,135 @@
                         "Invalid `Enum` string representation",
                     );
                 }
-            }
-        }
-
-        macro_rules! casing_test {
-            ($name:ident, $casing:literal, $VariantOne:literal, $Two:literal) => {
-                mod $name {
+
+                mod top_level {
                     use super::*;
 
+                    #[derive(Debug, Eq, FromStr, PartialEq)]
+                    #[from_str(rename_all = "snake_case")]
+                    enum Enum {
+                        Foo,
+                        #[from_str(rename_all = "UPPERCASE")]
+                        Bar,
+                        Baz,
+                        BaZ,
+                    }
+
                     #[test]
-                    fn top_level() {
-                        #[derive(Debug, Eq, FromStr, PartialEq)]
-                        #[from_str(rename_all = $casing)]
-                        enum Enum {
-                            VariantOne,
-                            Two,
-                        }
-
+                    fn works() {
+                        assert_eq!("foo".parse::<Enum>().unwrap(), Enum::Foo);
+                        assert_eq!("BAR".parse::<Enum>().unwrap(), Enum::Bar);
+                        assert_eq!("baz".parse::<Enum>().unwrap(), Enum::Baz);
+                        assert_eq!("ba_z".parse::<Enum>().unwrap(), Enum::BaZ);
+                    }
+
+                    #[test]
+                    fn errors() {
                         assert_eq!(
-                            $VariantOne.parse::<Enum>().unwrap(),
-                            Enum::VariantOne,
+                            "Foo".parse::<Enum>().unwrap_err().to_string(),
+                            "Invalid `Enum` string representation",
                         );
-                        assert_eq!($Two.parse::<Enum>().unwrap(), Enum::Two);
-                    }
-
-                    #[test]
-                    fn variant_level() {
-                        #[derive(Debug, Eq, FromStr, PartialEq)]
-                        #[from_str(rename_all = "lowercase")] // ignored
-                        enum Enum {
-                            #[from_str(rename_all = $casing)]
-                            VariantOne,
-                            #[from_str(rename_all = $casing)]
-                            Two,
-                        }
-
                         assert_eq!(
-                            $VariantOne.parse::<Enum>().unwrap(),
-                            Enum::VariantOne,
+                            "Bar".parse::<Enum>().unwrap_err().to_string(),
+                            "Invalid `Enum` string representation",
                         );
-                        assert_eq!($Two.parse::<Enum>().unwrap(), Enum::Two);
-                    }
-
-                    #[test]
-                    fn only_variant_level() {
-                        #[derive(Debug, Eq, FromStr, PartialEq)]
-                        enum Enum {
-                            #[from_str(rename_all = $casing)]
-                            VariantOne,
-                            #[from_str(rename_all = $casing)]
-                            Two,
-                        }
-
                         assert_eq!(
-                            $VariantOne.parse::<Enum>().unwrap(),
-                            Enum::VariantOne,
+                            "bar".parse::<Enum>().unwrap_err().to_string(),
+                            "Invalid `Enum` string representation",
                         );
-                        assert_eq!($Two.parse::<Enum>().unwrap(), Enum::Two);
+                        assert_eq!(
+                            "Baz".parse::<Enum>().unwrap_err().to_string(),
+                            "Invalid `Enum` string representation",
+                        );
+                        assert_eq!(
+                            "BaZ".parse::<Enum>().unwrap_err().to_string(),
+                            "Invalid `Enum` string representation",
+                        );
+                        assert_eq!(
+                            "other".parse::<Enum>().unwrap_err().to_string(),
+                            "Invalid `Enum` string representation",
+                        );
                     }
                 }
-            };
-        }
-
-        casing_test!(lower_case, "lowercase", "variantone", "two");
-        casing_test!(upper_case, "UPPERCASE", "VARIANTONE", "TWO");
-        casing_test!(pascal_case, "PascalCase", "VariantOne", "Two");
-        casing_test!(camel_case, "camelCase", "variantOne", "two");
-        casing_test!(snake_case, "snake_case", "variant_one", "two");
-        casing_test!(
-            screaming_snake_case,
-            "SCREAMING_SNAKE_CASE",
-            "VARIANT_ONE",
-            "TWO"
-        );
-        casing_test!(kebab_case, "kebab-case", "variant-one", "two");
-        casing_test!(
-            screaming_kebab_case,
-            "SCREAMING-KEBAB-CASE",
-            "VARIANT-ONE",
-            "TWO"
-        );
-=======
-mod enums {
-    use super::*;
-
-    mod flat {
-        use super::*;
-
-        /// Assertion that `FromStr` does not trigger an ambiguous associated item error for `Err`.
-        #[derive(FromStr)]
-        enum EnumWithErr {
-            Err,
-        }
-
-        #[test]
-        fn empty() {
-            #[derive(Debug, Eq, FromStr, PartialEq)]
-            enum Enum {}
-
-            assert_eq!(
-                "other".parse::<Enum>().unwrap_err().to_string(),
-                "Invalid `Enum` string representation",
-            );
-        }
-
-        #[test]
-        fn unit() {
-            #[derive(Debug, Eq, FromStr, PartialEq)]
-            enum Enum {
-                Foo,
-            }
-
-            assert_eq!("Foo".parse::<Enum>().unwrap(), Enum::Foo);
-            assert_eq!("FOO".parse::<Enum>().unwrap(), Enum::Foo);
-            assert_eq!("foo".parse::<Enum>().unwrap(), Enum::Foo);
-
-            assert_eq!(
-                "baz".parse::<Enum>().unwrap_err().to_string(),
-                "Invalid `Enum` string representation",
-            );
-            assert_eq!(
-                "other".parse::<Enum>().unwrap_err().to_string(),
-                "Invalid `Enum` string representation",
-            );
-        }
-
-        #[test]
-        fn empty_tuple() {
-            #[derive(Debug, Eq, FromStr, PartialEq)]
-            enum Enum {
-                Foo(),
-            }
-
-            assert_eq!("Foo".parse::<Enum>().unwrap(), Enum::Foo());
-            assert_eq!("FOO".parse::<Enum>().unwrap(), Enum::Foo());
-            assert_eq!("foo".parse::<Enum>().unwrap(), Enum::Foo());
-
-            assert_eq!(
-                "baz".parse::<Enum>().unwrap_err().to_string(),
-                "Invalid `Enum` string representation",
-            );
-            assert_eq!(
-                "other".parse::<Enum>().unwrap_err().to_string(),
-                "Invalid `Enum` string representation",
-            );
-        }
-
-        #[test]
-        fn empty_struct() {
-            #[derive(Debug, Eq, FromStr, PartialEq)]
-            enum Enum {
-                Foo {},
-            }
-
-            assert_eq!("Foo".parse::<Enum>().unwrap(), Enum::Foo {});
-            assert_eq!("FOO".parse::<Enum>().unwrap(), Enum::Foo {});
-            assert_eq!("foo".parse::<Enum>().unwrap(), Enum::Foo {});
-
-            assert_eq!(
-                "baz".parse::<Enum>().unwrap_err().to_string(),
-                "Invalid `Enum` string representation",
-            );
-            assert_eq!(
-                "other".parse::<Enum>().unwrap_err().to_string(),
-                "Invalid `Enum` string representation",
-            );
-        }
-
-        #[test]
-        fn case_insensitive() {
-            #[derive(Debug, Eq, FromStr, PartialEq)]
-            enum Enum {
-                Foo,
-                Bar,
-            }
-
-            assert_eq!("Foo".parse::<Enum>().unwrap(), Enum::Foo);
-            assert_eq!("FOO".parse::<Enum>().unwrap(), Enum::Foo);
-            assert_eq!("foo".parse::<Enum>().unwrap(), Enum::Foo);
-
-            assert_eq!("Bar".parse::<Enum>().unwrap(), Enum::Bar);
-            assert_eq!("baR".parse::<Enum>().unwrap(), Enum::Bar);
-            assert_eq!("bar".parse::<Enum>().unwrap(), Enum::Bar);
-            assert_eq!("BAR".parse::<Enum>().unwrap(), Enum::Bar);
-
-            assert_eq!(
-                "baz".parse::<Enum>().unwrap_err().to_string(),
-                "Invalid `Enum` string representation",
-            );
-            assert_eq!(
-                "other".parse::<Enum>().unwrap_err().to_string(),
-                "Invalid `Enum` string representation",
-            );
-        }
-
-        #[test]
-        fn case_sensitive() {
-            #[derive(Debug, Eq, FromStr, PartialEq)]
-            enum Enum {
-                Baz,
-                BaZ,
-                Bar,
-            }
-
-            assert_eq!("Baz".parse::<Enum>().unwrap(), Enum::Baz);
-            assert_eq!("BaZ".parse::<Enum>().unwrap(), Enum::BaZ);
-
-            assert_eq!("Bar".parse::<Enum>().unwrap(), Enum::Bar);
-            assert_eq!("baR".parse::<Enum>().unwrap(), Enum::Bar);
-            assert_eq!("bar".parse::<Enum>().unwrap(), Enum::Bar);
-            assert_eq!("BAR".parse::<Enum>().unwrap(), Enum::Bar);
-
-            assert_eq!(
-                "baz".parse::<Enum>().unwrap_err().to_string(),
-                "Invalid `Enum` string representation",
-            );
-            assert_eq!(
-                "other".parse::<Enum>().unwrap_err().to_string(),
-                "Invalid `Enum` string representation",
-            );
-        }
->>>>>>> 02100981
+            }
+
+            macro_rules! casing_test {
+                ($name:ident, $casing:literal, $VariantOne:literal, $Two:literal) => {
+                    mod $name {
+                        use super::*;
+
+                        #[test]
+                        fn top_level() {
+                            #[derive(Debug, Eq, FromStr, PartialEq)]
+                            #[from_str(rename_all = $casing)]
+                            enum Enum {
+                                VariantOne,
+                                Two,
+                            }
+
+                            assert_eq!(
+                                $VariantOne.parse::<Enum>().unwrap(),
+                                Enum::VariantOne,
+                            );
+                            assert_eq!($Two.parse::<Enum>().unwrap(), Enum::Two);
+                        }
+
+                        #[test]
+                        fn variant_level() {
+                            #[derive(Debug, Eq, FromStr, PartialEq)]
+                            #[from_str(rename_all = "lowercase")] // ignored
+                            enum Enum {
+                                #[from_str(rename_all = $casing)]
+                                VariantOne,
+                                #[from_str(rename_all = $casing)]
+                                Two,
+                            }
+
+                            assert_eq!(
+                                $VariantOne.parse::<Enum>().unwrap(),
+                                Enum::VariantOne,
+                            );
+                            assert_eq!($Two.parse::<Enum>().unwrap(), Enum::Two);
+                        }
+
+                        #[test]
+                        fn only_variant_level() {
+                            #[derive(Debug, Eq, FromStr, PartialEq)]
+                            enum Enum {
+                                #[from_str(rename_all = $casing)]
+                                VariantOne,
+                                #[from_str(rename_all = $casing)]
+                                Two,
+                            }
+
+                            assert_eq!(
+                                $VariantOne.parse::<Enum>().unwrap(),
+                                Enum::VariantOne,
+                            );
+                            assert_eq!($Two.parse::<Enum>().unwrap(), Enum::Two);
+                        }
+                    }
+                };
+            }
+
+            casing_test!(lower_case, "lowercase", "variantone", "two");
+            casing_test!(upper_case, "UPPERCASE", "VARIANTONE", "TWO");
+            casing_test!(pascal_case, "PascalCase", "VariantOne", "Two");
+            casing_test!(camel_case, "camelCase", "variantOne", "two");
+            casing_test!(snake_case, "snake_case", "variant_one", "two");
+            casing_test!(
+                screaming_snake_case,
+                "SCREAMING_SNAKE_CASE",
+                "VARIANT_ONE",
+                "TWO"
+            );
+            casing_test!(kebab_case, "kebab-case", "variant-one", "two");
+            casing_test!(
+                screaming_kebab_case,
+                "SCREAMING-KEBAB-CASE",
+                "VARIANT-ONE",
+                "TWO"
+            );
+        }
     }
 }