--- conflicted
+++ resolved
@@ -230,11 +230,7 @@
 [[test]]
 name = "compile_fail"
 path = "tests/compile_fail/mod.rs"
-<<<<<<< HEAD
 required-features = ["debug", "display", "from", "into"]
-=======
-required-features = ["debug", "display", "from"]
->>>>>>> 60ed1e72
 
 [[test]]
 name = "no_std"
