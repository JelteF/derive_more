--- conflicted
+++ resolved
@@ -19,17 +19,12 @@
   ([#459](https://github.com/JelteF/derive_more/pull/459))
 - Support structs with no fields in `FromStr` derive.
   ([#469](https://github.com/JelteF/derive_more/pull/469))
-<<<<<<< HEAD
 - Add `PartialEq` derive similar to `std`'s one, but considering generics correctly,
   and implementing `ne()` method as well.
   ([#473](https://github.com/JelteF/derive_more/pull/473),
    [#475](https://github.com/JelteF/derive_more/pull/475))
-=======
-- Add `PartialEq` derive similar to `std`'s one, but considering generics correctly.
-  ([#473](https://github.com/JelteF/derive_more/pull/473))
 - Proxy-pass `#[allow]`/`#[expect]` attributes of the type in `Constructor` derive.
   ([#477](https://github.com/JelteF/derive_more/pull/477))
->>>>>>> f632ac61
 
 ### Changed
 
