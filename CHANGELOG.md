# Changelog

All notable changes to this project will be documented in this file.

The format is based on [Keep a Changelog](http://keepachangelog.com/)
and this project adheres to [Semantic Versioning](http://semver.org/).

## 1.0.1 - Unreleased

### Fixed

<<<<<<< HEAD
- A top level `#[display("...")]` attribute on an enum being incorrectly
  treated as transparent.
  ([#395](https://github.com/JelteF/derive_more/pull/395))
=======
- Associated types of type parameters not being treated as generics in `Debug`
  and `Display` expansions.
  ([#399](https://github.com/JelteF/derive_more/pull/399))
- `unreachable_code` warnings on generated code when `!` (never type) is used.
  ([#404](https://github.com/JelteF/derive_more/pull/404))
>>>>>>> 06acaad5


## 1.0.0 - 2024-08-07

More than 8 years after the first commit and almost 5 years after the 0.99.0
release, `derive_more` has finally reached its 1.0.0 release. This release
contains a lot of changes (including some breaking ones) to make it easier to
use the derives and make it possible to extend them without having to break
backwards compatibility again. There are five major changes that I would like
to call out, but there are many more changes that are documented below:
1. There is a new `Debug` derive that can be used to easily customize `Debug`
   formatting.
2. A greatly improved `Display` derive, which allows you to do anything that
   [`thiserror`](https://github.com/dtolnay/thiserror) provides, but it works
   for any type not just errors. And by combining the `Display` derive with the
   `Error` and `From` derives, there shouldn't really be any need to use
   `thiserror` anymore (if you are missing a feature/behaviour from `thiserror`
   please report an issue).
3. Traits that can return errors now return a type that implements `Error`
   when an error occurs instead of a `&'static str`.
4. When using `use derive_more::SomeTrait` the actual trait is also imported
   not just the derive macro. This is especially useful for `Error` and
   `Display`
5. The docs are now rendered on docs.rs and are much better overall.


### Breaking changes

- The minimum supported Rust version (MSRV) is now Rust 1.75.
- Add the `std` feature which should be disabled in `no_std` environments.
- All Cargo features, except `std`, are now disabled by default. The `full`
  feature can be used to get the old behavior of supporting all possible
  derives.
- The `TryFrom`, `Add`, `Sub`, `BitAnd`, `BitOr`, `BitXor`, `Not` and `Neg`
  derives now return a dedicated error type instead of a `&'static str` on
  error.
- The `FromStr` derive now uses a dedicated `FromStrError` error type instead
  of generating unique one each time.
- The `Display` derive (and other `fmt`-like ones) now uses
  `#[display("...", (<expr>),*)]` syntax instead of
  `#[display(fmt = "...", ("<expr>"),*)]`, and `#[display(bound(<bound>))]`
  instead of `#[display(bound = "<bound>")]`. So without the double quotes
  around the expressions and bounds.
- The `Debug` and `Display` derives (and other `fmt`-like ones) now transparently
  delegate to the inner type when `#[display("...", (<expr>),*)]` attribute is
  trivially substitutable with a transparent call.
  ([#322](https://github.com/JelteF/derive_more/pull/322))
- The `DebugCustom` derive is renamed to just `Debug` (gated now under a separate
  `debug` feature), and its semantics were changed to be a superset of `std` variant
  of `Debug`.
- The `From` derive doesn't derive `From<()>` for enum variants without any
  fields anymore. This feature was removed because it was considered useless in
  practice.
- The `From` derive now uses `#[from(<types>)]` instead of `#[from(types(<types>))]`
  and ignores field type itself.
- The `Into` derive now uses `#[into(<types>)]` instead of `#[into(types(<types>))]`
  and ignores field type itself.
- The `Into` derive now generates separate impls for each field whenever the `#[into(...)]`
  attribute is applied to it. ([#291](https://github.com/JelteF/derive_more/pull/291))
- Importing a derive macro now also imports its corresponding trait.
- The `Error` derive is updated with changes to the `error_generic_member_access`
  unstable feature for nightly users. ([#200](https://github.com/JelteF/derive_more/pull/200),
  [#294](https://github.com/JelteF/derive_more/pull/294))
- The `as_mut` feature is removed, and the `AsMut` derive is now gated by the
  `as_ref` feature. ([#295](https://github.com/JelteF/derive_more/pull/295))
- A top level `#[display("...")]` attribute on an enum now requires the usage
  of `{_variant}` to include the variant instead of including it at `{}`. The
  reason is that `{}` now references the first argument to the format string,
  just like in all other format strings. ([#377](https://github.com/JelteF/derive_more/pull/377))

### Added

- Add support captured identifiers in `Display` derives. So now you can use:
  `#[display(fmt = "Prefix: {field}")]` instead of needing to use
  `#[display(fmt = "Prefix: {}", field)]`
- Add `FromStr` derive support for enums that contain variants without fields.
  If you pass the name of the variant to `from_str` it will create the matching
  variant.
- Add `#[unwrap(owned, ref, ref_mut)]` attribute for the `Unwrap` derive.
  By using them, it is possible to derive implementations for the reference types as well.
  ([#206](https://github.com/JelteF/derive_more/pull/206))
- Add `TryUnwrap` derive similar to the `Unwrap` derive. This one returns a `Result` and does not panic.
  ([#206](https://github.com/JelteF/derive_more/pull/206))
- Add support for container format in `Debug` derive with the same syntax as `Display` derives.
  ([#279](https://github.com/JelteF/derive_more/pull/279))
- `derive_more::derive` module exporting only macros, without traits.
  ([#290](https://github.com/JelteF/derive_more/pull/290))
- Add support for specifying concrete types to `AsRef`/`AsMut` derives.
  ([#298](https://github.com/JelteF/derive_more/pull/298))
- Add `TryFrom` derive for enums to convert from their discriminant.
  ([#300](https://github.com/JelteF/derive_more/pull/300))
- `#[inline]` attributes to `IsVariant` and `Debug` implementations.
  ([#334](https://github.com/JelteF/derive_more/pull/334)
- Add `#[track_caller]` to `Add`, `Mul`, `AddAssign` and `MulAssign` derives
  ([#378](https://github.com/JelteF/derive_more/pull/378)


### Changed

- The `Constructor` and `IsVariant` derives now generate `const fn` functions.
- Static methods derived by `IsVariant` are now marked `#[must_use]`.
  ([#350](https://github.com/JelteF/derive_more/pull/350))
- The `Unwrap` and `IsVariant` derives now generate doc comments.
- `#[automatically_derived]` is now emitted from all macro expansions. This
  should prevent code style linters from attempting to modify the generated
  code.
- Upgrade to `syn` 2.0.
- The `Error` derive now works in nightly `no_std` environments

### Fixed

- Use a deterministic `HashSet` in all derives, this is needed for rust analyzer
  to work correctly.
- Use `Provider` API for backtraces in `Error` derive.
- Fix `Error` derive not working with `const` generics.
- Support trait objects for source in Error, e.g.
  `Box<dyn Error + Send + 'static>`
- Fix bounds on derived `IntoIterator` impls for generic structs.
  ([#284](https://github.com/JelteF/derive_more/pull/284))
- Fix documentation of generated bounds in `Display` derive.
  ([#297](https://github.com/JelteF/derive_more/pull/297))
- Hygiene of macro expansions in presence of custom `core` crate.
  ([#327](https://github.com/JelteF/derive_more/pull/327))
- Fix documentation of generated methods in `IsVariant` derive.
- Make `{field:p}` do the expected thing in format strings for `Display` and
  `Debug`. Also document weirdness around `Pointer` formatting when using
  expressions, due to field variables being references.
  ([#381](https://github.com/JelteF/derive_more/pull/381))

## 0.99.10 - 2020-09-11

### Added

- `From` supports additional types for conversion: `#[from(types(u8, u16))]`.


## 0.99.7 - 2020-05-16

### Changed

- When specifying specific features of the crate to only enable specific
    derives, the `extra-traits` feature of  `syn` is not always enabled
    when those the specified features do not require it. This should speed up
    compile time of `syn` when this feature is not needed.

### Fixed

- Fix generic derives for `MulAssign`

## 0.99.6 - 2020-05-13

### Changed

- Make sure output of derives is deterministic, for better support in
    rust-analyzer


## 0.99.5 - 2020-03-28

### Added

- Support for deriving `Error`!!! (many thanks to @ffuugoo and @tyranron)

### Fixed

- Fix generic bounds for `Deref` and `DerefMut` with `forward`, i.e. put `Deref`
  bound on whole type, so on `where Box<T>: Deref` instead of on `T: Deref`.
  ([#107](https://github.com/JelteF/derive_more/issues/114))

- The `tests` directory is now correctly included in the crate (requested by
    Debian package maintainers)

## 0.99.4 - 2020-03-28 [YANKED]

Note: This version is yanked, because quickly after release it was found out
tests did not run in CI.

## 0.99.3 - 2020-02-19

### Fixed

- Fix generic bounds for `Deref` and `DerefMut` with no `forward`, i.e. no bounds
    are necessary. ([#107](https://github.com/JelteF/derive_more/issues/114))


## 0.99.2 - 2019-11-17

### Fixed

- Hotfix for a regression in allowed `Display` derives using `#` flag, such as
    `{:#b}` ([#107](https://github.com/JelteF/derive_more/issues/107))

## 0.99.1 - 2019-11-12

### Fixed

- Hotfix for a regression in allowed `From` derives
    ([#105](https://github.com/JelteF/derive_more/issues/105))

## 0.99.0 - 2019-11-11

This release is a huge milestone for this library.
Lot's of new derives are implemented and a ton of attributes are added for
configuration purposes.
These attributes will allow future releases to add features/options without
breaking backwards compatibility.
This is why the next release with breaking changes is planned to be 1.0.0.

### Breaking changes
- The minimum supported rust version (MSRV) is now Rust 1.36.
- When using in a Rust 2015 crate, you should add `extern crate core` to your
  code.
- `no_std` feature is removed, the library now supports `no_std` without having
  to configure any features.


### Added

- `Deref` derives now dereference to the type in the newtype. So if you have
  `MyBox(Box<i32>)`, dereferencing it will result in a `Box<i32>` not an `i32`.
  To get the old behaviour of forwarding the dereference you can add the
  `#[deref(forward)]` attribute on the struct or field.
- Derives for `AsRef`, `AsMut`, `Sum`, `Product`, `IntoIterator`.
- Choosing the field of a struct for which to derive the newtype derive.
- Ignoring variants of enums when deriving `From`, by using `#[from(ignore)]`.
- Add `#[from(forward)]` attribute for `From` derives. This forwards the `from`
  calls to the fields themselves. So if your field is an `i64` you can call from
  on an `i32` and it will work.
- Add `#[mul(forward)]` and `#[mul_assign(forward)]`, which implement `Mul` and
  `MulAssign` with the semantics as if they were `Add`/`AddAssign`.
- You can use features to cut down compile time of the crate by only compiling
  the code needed for the derives that you use. (see Cargo.toml for the
  features, by default they are all on)
- Add `#[into(owned, ref, ref_mut)]` and `#[try_into(owned, ref, ref_mut)]`
  attributes. These cause the `Into` and `TryInto` derives to also implement
  derives that return references to the inner fields.
- Allow `#[display(fmt="some shared display text for all enum variants {}")]`
  attribute on enum.
- Better bounds inference of `Display` trait.

### Changed

- Remove dependency on `regex` to cut down compile time.
- Use `syn` 1.0

## 0.15.0 - 2019-06-08

### Fixed

- Automatic detection of traits needed for `Display` format strings

## 0.14.0 - 2019-02-02

### Added

- Added `no_std` support

### Changed

- Suppress `unused_variables` warnings in derives

## 0.13.0 - 2018-10-19

### Added

- Extended Display-like derives to support custom formats

### Changed

- Updated to `syn` v0.15

## 0.12.0 - 2018-09-19

### Changed

- Updated to `syn` v0.14, `quote` v0.6 and `proc-macro2` v0.4

## 0.11.0 - 2018-05-12

### Changed

- Updated to latest version of `syn` and `quote`

### Fixed

- Changed some URLs in the docs so they were correct on crates.io and docs.rs
- The `Result` type is now referenced in the derives using its absolute path
  (`::std::result::Result`) to make sure that the derives don't accidentally use
  another `Result` type that is in scope.

## 0.10.0 - 2018-03-29

### Added

- Allow deriving of `TryInto`
- Allow deriving of `Deref`
- Allow deriving of `DerefMut`

## 0.9.0 - 2018-03-18

### Added

- Allow deriving of `Display`, `Binary`, `Octal`, `LowerHex`, `UpperHex`, `LowerExp`, `UpperExp`, `Pointer`
- Allow deriving of `Index`
- Allow deriving of `IndexMut`

### Fixed

- Allow cross crate inlining of derived methods

## 0.8.0 - 2018-03-10

### Added

- Allow deriving of `FromStr`

### Changed

- Updated to latest version of `syn` and `quote`

## 0.7.1 - 2018-01-25

### Fixed

- Add `#[allow(missing_docs)]` to the Constructor definition

## 0.7.0 - 2017-07-25

### Changed

- Changed code to work with newer version of the `syn` library.

## 0.6.2 - 2017-04-23

### Changed

- Deriving `From`, `Into` and `Constructor` now works for empty structs.

## 0.6.1 - 2017-03-08

### Changed

- The `new()` method that is created when deriving `Constructor` is now public.
  This makes it a lot more useful.

## 0.6.0 - 2017-02-20

### Added

- Derives for `Into`, `Constructor` and `MulAssign`-like

### Changed

- `From` is now derived for enum variants with multiple fields.

### Fixed

- Derivations now support generics.

## 0.5.0 - 2017-02-02

### Added

- Lots of docs.
- Derives for `Neg`-like and `AddAssign`-like.

### Changed

- `From` can now be derived for structs with multiple fields.<|MERGE_RESOLUTION|>--- conflicted
+++ resolved
@@ -9,17 +9,14 @@
 
 ### Fixed
 
-<<<<<<< HEAD
-- A top level `#[display("...")]` attribute on an enum being incorrectly
-  treated as transparent.
-  ([#395](https://github.com/JelteF/derive_more/pull/395))
-=======
 - Associated types of type parameters not being treated as generics in `Debug`
   and `Display` expansions.
   ([#399](https://github.com/JelteF/derive_more/pull/399))
 - `unreachable_code` warnings on generated code when `!` (never type) is used.
   ([#404](https://github.com/JelteF/derive_more/pull/404))
->>>>>>> 06acaad5
+- A top level `#[display("...")]` attribute on an enum being incorrectly
+  treated as transparent.
+  ([#395](https://github.com/JelteF/derive_more/pull/395))
 
 
 ## 1.0.0 - 2024-08-07
