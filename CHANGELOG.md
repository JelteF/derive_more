--- conflicted
+++ resolved
@@ -57,15 +57,12 @@
 - Erroneous code generated in `Try`/`TryInto` derives when `Self` type is present in
   the struct or enum definition.
   ([#489](https://github.com/JelteF/derive_more/pull/489))
-<<<<<<< HEAD
+- Dependency on unstable `feature(error_generic_member_access)` in `Error` derive when
+  using `Backtrace` on a non-nightly toolchain.
+  ([#513](https://github.com/JelteF/derive_more/pull/513))
 - Support `#[<display-trait>("default formatting")]` attribute without `{_variant}`
   to be used as default for variants without explicit formatting.
   ([#495](https://github.com/JelteF/derive_more/pull/495))
-=======
-- Dependency on unstable `feature(error_generic_member_access)` in `Error` derive when
-  using `Backtrace` on a non-nightly toolchain.
-  ([#513](https://github.com/JelteF/derive_more/pull/513))
->>>>>>> 2d3805b6
 
 ## 2.0.1 - 2025-02-03
 
