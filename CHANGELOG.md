# Changelog

All notable changes to this project will be documented in this file.

The format is based on [Keep a Changelog](http://keepachangelog.com/)
and this project adheres to [Semantic Versioning](http://semver.org/).


## 2.0.0 - Unreleased

### Breaking changes

- `use derive_more::SomeTrait` now imports macro only. Importing macro with
  its trait along is possible now via `use derive_more::with_trait::SomeTrait`.
  ([#406](https://github.com/JelteF/derive_more/pull/406))

### Fixed

- Associated types of type parameters not being treated as generics in `Debug`
  and `Display` expansions.
  ([#399](https://github.com/JelteF/derive_more/pull/399))
- `unreachable_code` warnings on generated code when `!` (never type) is used.
  ([#404](https://github.com/JelteF/derive_more/pull/404))
<<<<<<< HEAD
- A top level `#[display("...")]` attribute on an enum being incorrectly
  treated as transparent.
  ([#395](https://github.com/JelteF/derive_more/pull/395))
=======
- Ambiguous associated item error when deriving `TryFrom`, `TryInto` or `FromStr`
  with an associated item called `Error` or `Err` respectively.
  ([#410](https://github.com/JelteF/derive_more/pull/410))
>>>>>>> 604dba87


## 1.0.0 - 2024-08-07

More than 8 years after the first commit and almost 5 years after the 0.99.0
release, `derive_more` has finally reached its 1.0.0 release. This release
contains a lot of changes (including some breaking ones) to make it easier to
use the derives and make it possible to extend them without having to break
backwards compatibility again. There are five major changes that I would like
to call out, but there are many more changes that are documented below:
1. There is a new `Debug` derive that can be used to easily customize `Debug`
   formatting.
2. A greatly improved `Display` derive, which allows you to do anything that
   [`thiserror`](https://github.com/dtolnay/thiserror) provides, but it works
   for any type not just errors. And by combining the `Display` derive with the
   `Error` and `From` derives, there shouldn't really be any need to use
   `thiserror` anymore (if you are missing a feature/behaviour from `thiserror`
   please report an issue).
3. Traits that can return errors now return a type that implements `Error`
   when an error occurs instead of a `&'static str`.
4. When using `use derive_more::SomeTrait` the actual trait is also imported
   not just the derive macro. This is especially useful for `Error` and
   `Display`
5. The docs are now rendered on docs.rs and are much better overall.


### Breaking changes

- The minimum supported Rust version (MSRV) is now Rust 1.75.
- Add the `std` feature which should be disabled in `no_std` environments.
- All Cargo features, except `std`, are now disabled by default. The `full`
  feature can be used to get the old behavior of supporting all possible
  derives.
- The `TryFrom`, `Add`, `Sub`, `BitAnd`, `BitOr`, `BitXor`, `Not` and `Neg`
  derives now return a dedicated error type instead of a `&'static str` on
  error.
- The `FromStr` derive now uses a dedicated `FromStrError` error type instead
  of generating unique one each time.
- The `Display` derive (and other `fmt`-like ones) now uses
  `#[display("...", (<expr>),*)]` syntax instead of
  `#[display(fmt = "...", ("<expr>"),*)]`, and `#[display(bound(<bound>))]`
  instead of `#[display(bound = "<bound>")]`. So without the double quotes
  around the expressions and bounds.
- The `Debug` and `Display` derives (and other `fmt`-like ones) now transparently
  delegate to the inner type when `#[display("...", (<expr>),*)]` attribute is
  trivially substitutable with a transparent call.
  ([#322](https://github.com/JelteF/derive_more/pull/322))
- The `DebugCustom` derive is renamed to just `Debug` (gated now under a separate
  `debug` feature), and its semantics were changed to be a superset of `std` variant
  of `Debug`.
- The `From` derive doesn't derive `From<()>` for enum variants without any
  fields anymore. This feature was removed because it was considered useless in
  practice.
- The `From` derive now uses `#[from(<types>)]` instead of `#[from(types(<types>))]`
  and ignores field type itself.
- The `Into` derive now uses `#[into(<types>)]` instead of `#[into(types(<types>))]`
  and ignores field type itself.
- The `Into` derive now generates separate impls for each field whenever the `#[into(...)]`
  attribute is applied to it. ([#291](https://github.com/JelteF/derive_more/pull/291))
- Importing a derive macro now also imports its corresponding trait.
- The `Error` derive is updated with changes to the `error_generic_member_access`
  unstable feature for nightly users. ([#200](https://github.com/JelteF/derive_more/pull/200),
  [#294](https://github.com/JelteF/derive_more/pull/294))
- The `as_mut` feature is removed, and the `AsMut` derive is now gated by the
  `as_ref` feature. ([#295](https://github.com/JelteF/derive_more/pull/295))
- A top level `#[display("...")]` attribute on an enum now requires the usage
  of `{_variant}` to include the variant instead of including it at `{}`. The
  reason is that `{}` now references the first argument to the format string,
  just like in all other format strings. ([#377](https://github.com/JelteF/derive_more/pull/377))

### Added

- Add support captured identifiers in `Display` derives. So now you can use:
  `#[display(fmt = "Prefix: {field}")]` instead of needing to use
  `#[display(fmt = "Prefix: {}", field)]`
- Add `FromStr` derive support for enums that contain variants without fields.
  If you pass the name of the variant to `from_str` it will create the matching
  variant.
- Add `#[unwrap(owned, ref, ref_mut)]` attribute for the `Unwrap` derive.
  By using them, it is possible to derive implementations for the reference types as well.
  ([#206](https://github.com/JelteF/derive_more/pull/206))
- Add `TryUnwrap` derive similar to the `Unwrap` derive. This one returns a `Result` and does not panic.
  ([#206](https://github.com/JelteF/derive_more/pull/206))
- Add support for container format in `Debug` derive with the same syntax as `Display` derives.
  ([#279](https://github.com/JelteF/derive_more/pull/279))
- `derive_more::derive` module exporting only macros, without traits.
  ([#290](https://github.com/JelteF/derive_more/pull/290))
- Add support for specifying concrete types to `AsRef`/`AsMut` derives.
  ([#298](https://github.com/JelteF/derive_more/pull/298))
- Add `TryFrom` derive for enums to convert from their discriminant.
  ([#300](https://github.com/JelteF/derive_more/pull/300))
- `#[inline]` attributes to `IsVariant` and `Debug` implementations.
  ([#334](https://github.com/JelteF/derive_more/pull/334)
- Add `#[track_caller]` to `Add`, `Mul`, `AddAssign` and `MulAssign` derives
  ([#378](https://github.com/JelteF/derive_more/pull/378)


### Changed

- The `Constructor` and `IsVariant` derives now generate `const fn` functions.
- Static methods derived by `IsVariant` are now marked `#[must_use]`.
  ([#350](https://github.com/JelteF/derive_more/pull/350))
- The `Unwrap` and `IsVariant` derives now generate doc comments.
- `#[automatically_derived]` is now emitted from all macro expansions. This
  should prevent code style linters from attempting to modify the generated
  code.
- Upgrade to `syn` 2.0.
- The `Error` derive now works in nightly `no_std` environments

### Fixed

- Use a deterministic `HashSet` in all derives, this is needed for rust analyzer
  to work correctly.
- Use `Provider` API for backtraces in `Error` derive.
- Fix `Error` derive not working with `const` generics.
- Support trait objects for source in Error, e.g.
  `Box<dyn Error + Send + 'static>`
- Fix bounds on derived `IntoIterator` impls for generic structs.
  ([#284](https://github.com/JelteF/derive_more/pull/284))
- Fix documentation of generated bounds in `Display` derive.
  ([#297](https://github.com/JelteF/derive_more/pull/297))
- Hygiene of macro expansions in presence of custom `core` crate.
  ([#327](https://github.com/JelteF/derive_more/pull/327))
- Fix documentation of generated methods in `IsVariant` derive.
- Make `{field:p}` do the expected thing in format strings for `Display` and
  `Debug`. Also document weirdness around `Pointer` formatting when using
  expressions, due to field variables being references.
  ([#381](https://github.com/JelteF/derive_more/pull/381))

## 0.99.10 - 2020-09-11

### Added

- `From` supports additional types for conversion: `#[from(types(u8, u16))]`.


## 0.99.7 - 2020-05-16

### Changed

- When specifying specific features of the crate to only enable specific
    derives, the `extra-traits` feature of  `syn` is not always enabled
    when those the specified features do not require it. This should speed up
    compile time of `syn` when this feature is not needed.

### Fixed

- Fix generic derives for `MulAssign`

## 0.99.6 - 2020-05-13

### Changed

- Make sure output of derives is deterministic, for better support in
    rust-analyzer


## 0.99.5 - 2020-03-28

### Added

- Support for deriving `Error`!!! (many thanks to @ffuugoo and @tyranron)

### Fixed

- Fix generic bounds for `Deref` and `DerefMut` with `forward`, i.e. put `Deref`
  bound on whole type, so on `where Box<T>: Deref` instead of on `T: Deref`.
  ([#107](https://github.com/JelteF/derive_more/issues/114))

- The `tests` directory is now correctly included in the crate (requested by
    Debian package maintainers)

## 0.99.4 - 2020-03-28 [YANKED]

Note: This version is yanked, because quickly after release it was found out
tests did not run in CI.

## 0.99.3 - 2020-02-19

### Fixed

- Fix generic bounds for `Deref` and `DerefMut` with no `forward`, i.e. no bounds
    are necessary. ([#107](https://github.com/JelteF/derive_more/issues/114))


## 0.99.2 - 2019-11-17

### Fixed

- Hotfix for a regression in allowed `Display` derives using `#` flag, such as
    `{:#b}` ([#107](https://github.com/JelteF/derive_more/issues/107))

## 0.99.1 - 2019-11-12

### Fixed

- Hotfix for a regression in allowed `From` derives
    ([#105](https://github.com/JelteF/derive_more/issues/105))

## 0.99.0 - 2019-11-11

This release is a huge milestone for this library.
Lot's of new derives are implemented and a ton of attributes are added for
configuration purposes.
These attributes will allow future releases to add features/options without
breaking backwards compatibility.
This is why the next release with breaking changes is planned to be 1.0.0.

### Breaking changes
- The minimum supported rust version (MSRV) is now Rust 1.36.
- When using in a Rust 2015 crate, you should add `extern crate core` to your
  code.
- `no_std` feature is removed, the library now supports `no_std` without having
  to configure any features.


### Added

- `Deref` derives now dereference to the type in the newtype. So if you have
  `MyBox(Box<i32>)`, dereferencing it will result in a `Box<i32>` not an `i32`.
  To get the old behaviour of forwarding the dereference you can add the
  `#[deref(forward)]` attribute on the struct or field.
- Derives for `AsRef`, `AsMut`, `Sum`, `Product`, `IntoIterator`.
- Choosing the field of a struct for which to derive the newtype derive.
- Ignoring variants of enums when deriving `From`, by using `#[from(ignore)]`.
- Add `#[from(forward)]` attribute for `From` derives. This forwards the `from`
  calls to the fields themselves. So if your field is an `i64` you can call from
  on an `i32` and it will work.
- Add `#[mul(forward)]` and `#[mul_assign(forward)]`, which implement `Mul` and
  `MulAssign` with the semantics as if they were `Add`/`AddAssign`.
- You can use features to cut down compile time of the crate by only compiling
  the code needed for the derives that you use. (see Cargo.toml for the
  features, by default they are all on)
- Add `#[into(owned, ref, ref_mut)]` and `#[try_into(owned, ref, ref_mut)]`
  attributes. These cause the `Into` and `TryInto` derives to also implement
  derives that return references to the inner fields.
- Allow `#[display(fmt="some shared display text for all enum variants {}")]`
  attribute on enum.
- Better bounds inference of `Display` trait.

### Changed

- Remove dependency on `regex` to cut down compile time.
- Use `syn` 1.0

## 0.15.0 - 2019-06-08

### Fixed

- Automatic detection of traits needed for `Display` format strings

## 0.14.0 - 2019-02-02

### Added

- Added `no_std` support

### Changed

- Suppress `unused_variables` warnings in derives

## 0.13.0 - 2018-10-19

### Added

- Extended Display-like derives to support custom formats

### Changed

- Updated to `syn` v0.15

## 0.12.0 - 2018-09-19

### Changed

- Updated to `syn` v0.14, `quote` v0.6 and `proc-macro2` v0.4

## 0.11.0 - 2018-05-12

### Changed

- Updated to latest version of `syn` and `quote`

### Fixed

- Changed some URLs in the docs so they were correct on crates.io and docs.rs
- The `Result` type is now referenced in the derives using its absolute path
  (`::std::result::Result`) to make sure that the derives don't accidentally use
  another `Result` type that is in scope.

## 0.10.0 - 2018-03-29

### Added

- Allow deriving of `TryInto`
- Allow deriving of `Deref`
- Allow deriving of `DerefMut`

## 0.9.0 - 2018-03-18

### Added

- Allow deriving of `Display`, `Binary`, `Octal`, `LowerHex`, `UpperHex`, `LowerExp`, `UpperExp`, `Pointer`
- Allow deriving of `Index`
- Allow deriving of `IndexMut`

### Fixed

- Allow cross crate inlining of derived methods

## 0.8.0 - 2018-03-10

### Added

- Allow deriving of `FromStr`

### Changed

- Updated to latest version of `syn` and `quote`

## 0.7.1 - 2018-01-25

### Fixed

- Add `#[allow(missing_docs)]` to the Constructor definition

## 0.7.0 - 2017-07-25

### Changed

- Changed code to work with newer version of the `syn` library.

## 0.6.2 - 2017-04-23

### Changed

- Deriving `From`, `Into` and `Constructor` now works for empty structs.

## 0.6.1 - 2017-03-08

### Changed

- The `new()` method that is created when deriving `Constructor` is now public.
  This makes it a lot more useful.

## 0.6.0 - 2017-02-20

### Added

- Derives for `Into`, `Constructor` and `MulAssign`-like

### Changed

- `From` is now derived for enum variants with multiple fields.

### Fixed

- Derivations now support generics.

## 0.5.0 - 2017-02-02

### Added

- Lots of docs.
- Derives for `Neg`-like and `AddAssign`-like.

### Changed

- `From` can now be derived for structs with multiple fields.<|MERGE_RESOLUTION|>--- conflicted
+++ resolved
@@ -21,15 +21,12 @@
   ([#399](https://github.com/JelteF/derive_more/pull/399))
 - `unreachable_code` warnings on generated code when `!` (never type) is used.
   ([#404](https://github.com/JelteF/derive_more/pull/404))
-<<<<<<< HEAD
+- Ambiguous associated item error when deriving `TryFrom`, `TryInto` or `FromStr`
+  with an associated item called `Error` or `Err` respectively.
+  ([#410](https://github.com/JelteF/derive_more/pull/410))
 - A top level `#[display("...")]` attribute on an enum being incorrectly
   treated as transparent.
   ([#395](https://github.com/JelteF/derive_more/pull/395))
-=======
-- Ambiguous associated item error when deriving `TryFrom`, `TryInto` or `FromStr`
-  with an associated item called `Error` or `Err` respectively.
-  ([#410](https://github.com/JelteF/derive_more/pull/410))
->>>>>>> 604dba87
 
 
 ## 1.0.0 - 2024-08-07
