[package]
name = "derive_more-impl"
version = "1.0.0-beta.3"
edition = "2021"
rust-version = "1.72.0"
description = "Internal implementation of `derive_more` crate"
authors = ["Jelte Fennema <github-tech@jeltef.nl>"]
license = "MIT"
repository = "https://github.com/JelteF/derive_more"
documentation = "https://docs.rs/derive_more"

# explicitly no keywords or categories so it cannot be found easily

include = [
    "src/**/*.rs",
    "doc/**/*.md",
    "Cargo.toml",
    "README.md",
    "LICENSE",
]

[lib]
proc-macro = true

[dependencies]
proc-macro2 = "1.0"
quote = "1.0"
syn = "2.0"
convert_case = { version = "0.6", optional = true }
unicode-xid = { version = "0.2.2", optional = true }

[build-dependencies]
rustc_version = { version = "0.4", optional = true }

[dev-dependencies]
derive_more = { path = "..", features = ["full"] }
itertools = "0.11.0"

[badges]
github = { repository = "JelteF/derive_more", workflow = "CI" }

[package.metadata.docs.rs]
features = ["full"]
rustdoc-args = ["--cfg", "docsrs"]

[features]
default = []

add = []
add_assign = []
<<<<<<< HEAD
as_ref = ["syn/extra-traits"]
=======
as_ref = ["syn/extra-traits", "syn/visit"]
>>>>>>> 557e801a
constructor = []
debug = ["syn/extra-traits", "dep:unicode-xid"]
deref = []
deref_mut = []
display = ["syn/extra-traits", "dep:unicode-xid"]
error = ["syn/extra-traits"]
from = ["syn/extra-traits"]
from_str = []
index = []
index_mut = []
into = ["syn/extra-traits"]
into_iterator = []
is_variant = ["dep:convert_case"]
mul = ["syn/extra-traits"]
mul_assign = ["syn/extra-traits"]
not = ["syn/extra-traits"]
sum = []
try_from = []
try_into = ["syn/extra-traits"]
try_unwrap = ["dep:convert_case"]
unwrap = ["dep:convert_case"]

full = [
    "add",
    "add_assign",
    "as_ref",
    "constructor",
    "debug",
    "deref",
    "deref_mut",
    "display",
    "error",
    "from",
    "from_str",
    "index",
    "index_mut",
    "into",
    "into_iterator",
    "is_variant",
    "mul",
    "mul_assign",
    "not",
    "sum",
    "try_from",
    "try_into",
    "try_unwrap",
    "unwrap",
]

testing-helpers = ["dep:rustc_version"]<|MERGE_RESOLUTION|>--- conflicted
+++ resolved
@@ -48,11 +48,7 @@
 
 add = []
 add_assign = []
-<<<<<<< HEAD
-as_ref = ["syn/extra-traits"]
-=======
 as_ref = ["syn/extra-traits", "syn/visit"]
->>>>>>> 557e801a
 constructor = []
 debug = ["syn/extra-traits", "dep:unicode-xid"]
 deref = []
