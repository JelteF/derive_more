# What `#[derive(AsMut)]` generates

Deriving `AsMut` generates one or more implementations of `AsMut`, each
corresponding to one of the fields of the decorated type.
This allows types which contain some `T` to be passed anywhere that an
`AsMut<T>` is accepted.




## Newtypes and Structs with One Field

When `AsMut` is derived for a newtype or struct with one field, a single
implementation is generated to expose the underlying field.

```rust
# use derive_more::AsMut;
#
#[derive(AsMut)]
struct MyWrapper(String);
```

Generates:

```rust
# struct MyWrapper(String);
impl AsMut<String> for MyWrapper {
    fn as_mut(&mut self) -> &mut String {
        &mut self.0
    }
}
```

The `#[as_mut(forward)]` attribute can be used to forward
to the `as_mut` implementation of the field. So here `SingleFieldForward`
implements all `AsMut` for all types that `Vec<i32>` implements `AsMut` for.

```rust
# use derive_more::AsMut;
#
#[derive(AsMut)]
#[as_mut(forward)]
struct SingleFieldForward(Vec<i32>);

let mut item = SingleFieldForward(vec![]);
let _: &mut [i32] = (&mut item).as_mut();
```

This generates code equivalent to:

```rust
# struct SingleFieldForward(Vec<i32>);
impl<T: ?Sized> AsMut<T> for SingleFieldForward
where
    Vec<i32>: AsMut<T>,
{
    #[inline]
    fn as_mut(&mut self) -> &mut T {
        self.0.as_mut()
    }
}
```

Specifying concrete types, to derive impls for, is also supported via
`#[as_mut(<types>)]` attribute. These types can include both the type
of the field itself, and types for which the field type implements `AsMut`.

```rust
# use derive_more::AsMut;
#
#[derive(AsMut)]
#[as_mut(str, [u8], String)]
struct Types(String);

let mut item = Types("test".to_owned());
let _: &mut str = item.as_mut();
let _: &mut [u8] = item.as_mut();
let _: &mut String = item.as_mut();_
```

> **WARNING**: When either the field type, or the specified conversion type,
> contains generic parameters, they are considered as the same type only if
> are named string-equally, otherwise are assumed as different types even
> when represent the same type in fact (type aliases, for example).
>
> ```rust
> # use derive_more::AsMut;
> #
> #[derive(AsMut)]
> #[as_mut(i32)] // generates `impl<T: AsMut<i32>> AsMut<i32> for Generic<T>`
> struct Generic<T>(T);
>
> #[derive(AsMut)]
> #[as_mut(T)] // generates `impl<T> AsMut<T> for Transparent<T>`
> struct Transparent<T>(T);
>
> #[derive(AsMut)]
> // #[as_mut(RenamedVec<T>)] // not supported, as types are not named string-equally
> struct Foo<T>(Vec<T>);
> type RenamedVec<T> = Vec<T>;
>
> #[derive(AsMut)]
> #[as_mut(RenamedString)] // generates `impl AsMut<RenamedString> for Bar`,
> struct Bar(String);      // as generics are not involved
> type RenamedString = String;
> ```

Generating code like this is not supported:

```rust
struct Generic<T>(T);

impl AsMut<i32> for Generic<i32> {
    fn as_mut(&mut self) -> &mut i32 {
        &mut self.0
    }
}
```

It's also possible to specify concrete types to derive forwarded
impls for with `#[as_mut(<types>)]`.

```rust
# use derive_more::AsMut;
#
#[derive(AsMut)]
#[as_mut(str, [u8])]
struct Types(String);

let mut item = Types("test".to_owned());
let _: &mut str = item.as_mut();
let _: &mut [u8] = item.as_mut();
```

Generates:

```rust
# struct Types(String);
impl AsMut<str> for Types {
    fn as_mut(&mut self) -> &mut str {
        <String as ::core::convert::AsMut<str>>::as_mut(&mut self.0)
    }
}

impl AsMut<[u8]> for Types {
    fn as_mut(&mut self) -> &mut [u8] {
        <String as ::core::convert::AsMut<[u8]>>::as_mut(&mut self.0)
    }
}
```


## Structs with Multiple Fields

When `AsMut` is derived for a struct with more than one field (including tuple
structs), you must also mark one or more fields with the `#[as_mut]` attribute.
An implementation will be generated for each indicated field.

```rust
# use derive_more::AsMut;
#
#[derive(AsMut)]
struct MyWrapper {
    #[as_mut(str)]
    name: String,
    #[as_mut]
    num: i32,
    valid: bool,
}
```

Generates:

```rust
# struct MyWrapper {
#     name: String,
#     num: i32,
#     valid: bool,
# }
impl AsMut<str> for MyWrapper {
    fn as_mut(&mut self) -> &mut String {
        self.name.as_mut()
    }
}

impl AsMut<i32> for MyWrapper {
    fn as_mut(&mut self) -> &mut i32 {
        &mut self.num
    }
}
```


### Tuples (not supported)

Only conversions that use a single field are possible with this derive.
Something like this wouldn't work, due to the nature of the `AsMut` trait
itself:

```rust,compile_fail
# use derive_more::AsMut
#
#[derive(AsMut)]
#[as_mut((str, [u8]))]
struct MyWrapper(String, Vec<u8>)
```

If you need to convert into a tuple of references, consider using the
[`Into`](crate::Into) derive with `#[into(ref_mut)]`.


### Skipping

Or vice versa: you can exclude a specific field by using `#[as_mut(skip)]` (or
`#[as_mut(ignore)]`). Then, implementations will be generated for non-indicated fields.

```rust
# use derive_more::AsMut;
#
#[derive(AsMut)]
struct MyWrapper {
    #[as_mut(skip)]
    name: String,
    #[as_mut(ignore)]
    num: i32,
    valid: bool,
}
```

Generates:

```rust
# struct MyWrapper {
#     name: String,
#     num: i32,
#     valid: bool,
# }
impl AsMut<bool> for MyWrapper {
    fn as_mut(&mut self) -> &mut bool {
        &mut self.valid
    }
}
```


### Coherence

Note that `AsMut<T>` may only be implemented once for any given type `T`.
This means any attempt to mark more than one field of the same type with
`#[as_mut]` will result in a compilation error.

```rust,compile_fail
# use derive_more::AsMut;
#
// Error! Conflicting implementations of AsMut<String>
#[derive(AsMut)]
struct MyWrapper {
    #[as_mut]
    str1: String,
    #[as_mut]
    str2: String,
}
```

Similarly, if some field is annotated with `#[as_mut(forward)]`, no other
field can be marked.

```rust,compile_fail
# use derive_more::AsMut;
#
// Error! Conflicting implementations of `AsMut<i32>`
// note: upstream crates may add a new impl of trait `AsMut<i32>`
// for type `String` in future versions
#[derive(AsMut)]
struct ForwardWithOther {
    #[as_mut(forward)]
    str: String,
    #[as_mut]
    number: i32,
}
```

<<<<<<< HEAD
Multiple forwarded impls with concrete types, however, can be used.
=======
Multiple forwarded impls with different concrete types, however, can be used.
>>>>>>> 557e801a

```rust
# use derive_more::AsMut;
#
#[derive(AsMut)]
struct Types {
    #[as_mut(str)]
    str: String,
    #[as_mut([u8])]
    vec: Vec<u8>,
}

let mut item = Types {
    str: "test".to_owned(),
    vec: vec![0u8],
};

let _: &mut str = item.as_mut();
let _: &mut [u8] = item.as_mut();
```
<<<<<<< HEAD
=======

>>>>>>> 557e801a



## Enums

Deriving `AsMut` for enums is not supported.<|MERGE_RESOLUTION|>--- conflicted
+++ resolved
@@ -31,7 +31,7 @@
 }
 ```
 
-The `#[as_mut(forward)]` attribute can be used to forward
+It's also possible to use the `#[as_mut(forward)]` attribute to forward
 to the `as_mut` implementation of the field. So here `SingleFieldForward`
 implements all `AsMut` for all types that `Vec<i32>` implements `AsMut` for.
 
@@ -117,37 +117,7 @@
 }
 ```
 
-It's also possible to specify concrete types to derive forwarded
-impls for with `#[as_mut(<types>)]`.
-
-```rust
-# use derive_more::AsMut;
-#
-#[derive(AsMut)]
-#[as_mut(str, [u8])]
-struct Types(String);
-
-let mut item = Types("test".to_owned());
-let _: &mut str = item.as_mut();
-let _: &mut [u8] = item.as_mut();
-```
-
-Generates:
-
-```rust
-# struct Types(String);
-impl AsMut<str> for Types {
-    fn as_mut(&mut self) -> &mut str {
-        <String as ::core::convert::AsMut<str>>::as_mut(&mut self.0)
-    }
-}
-
-impl AsMut<[u8]> for Types {
-    fn as_mut(&mut self) -> &mut [u8] {
-        <String as ::core::convert::AsMut<[u8]>>::as_mut(&mut self.0)
-    }
-}
-```
+
 
 
 ## Structs with Multiple Fields
@@ -280,11 +250,7 @@
 }
 ```
 
-<<<<<<< HEAD
-Multiple forwarded impls with concrete types, however, can be used.
-=======
 Multiple forwarded impls with different concrete types, however, can be used.
->>>>>>> 557e801a
 
 ```rust
 # use derive_more::AsMut;
@@ -305,10 +271,7 @@
 let _: &mut str = item.as_mut();
 let _: &mut [u8] = item.as_mut();
 ```
-<<<<<<< HEAD
-=======
-
->>>>>>> 557e801a
+
 
 
 
