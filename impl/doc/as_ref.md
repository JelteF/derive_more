--- conflicted
+++ resolved
@@ -207,7 +207,6 @@
 }
 ```
 
-<<<<<<< HEAD
 Multiple forwarded impls with concrete types, however, can be used.
 
 ```rust
@@ -229,9 +228,7 @@
 let _: &str = item.as_ref();
 let _: &[u8] = item.as_ref();
 ```
-=======
-
->>>>>>> 58f6dd36
+
 
 
 ## Enums
