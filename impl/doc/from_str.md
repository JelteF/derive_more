# What `#[derive(FromStr)]` generates

Deriving `FromStr` only works for enums with no fields
or newtypes, i.e structs with only a single
field. The result is that you will be able to call the `parse()` method on a
string to convert it to your newtype. This only works when the type that is
contained in the type implements `FromStr`.




## Example usage

```rust
# use derive_more::FromStr;
#
#[derive(FromStr, Debug, Eq, PartialEq)]
struct MyInt(i32);

#[derive(FromStr, Debug, Eq, PartialEq)]
struct Point1D{
    x: i32,
}

assert_eq!(MyInt(5), "5".parse().unwrap());
assert_eq!(Point1D{x: 100}, "100".parse().unwrap());
```




## Tuple structs

When deriving `FromStr` for a tuple struct with one field:

```rust
# use derive_more::FromStr;
#
#[derive(FromStr)]
struct MyInt(i32);
```

Code like this will be generated:

```rust
# struct MyInt(i32);
<<<<<<< HEAD
impl derive_more::core::str::FromStr for MyInt {
    type Err = <i32 as derive_more::core::str::FromStr>::Err;
    fn from_str(src: &str) -> Result<Self, Self::Err> {
=======
impl derive_more::FromStr for MyInt {
    type Err = <i32 as derive_more::FromStr>::Err;
    fn from_str(src: &str) -> Result<Self, <i32 as derive_more::FromStr>::Err> {
>>>>>>> 71df46c1
        return Ok(MyInt(i32::from_str(src)?));
    }
}
```




## Regular structs

When deriving `FromStr` for a regular struct with one field:

```rust
# use derive_more::FromStr;
#
#[derive(FromStr)]
struct Point1D {
    x: i32,
}
```

Code like this will be generated:

```rust
# struct Point1D {
#     x: i32,
# }
<<<<<<< HEAD
impl derive_more::core::str::FromStr for Point1D {
    type Err = <i32 as derive_more::core::str::FromStr>::Err;
    fn from_str(src: &str) -> Result<Self, Self::Err> {
=======
impl derive_more::FromStr for Point1D {
    type Err = <i32 as derive_more::FromStr>::Err;
    fn from_str(src: &str) -> Result<Self, <i32 as derive_more::FromStr>::Err> {
>>>>>>> 71df46c1
        return Ok(Point1D {
            x: i32::from_str(src)?,
        });
    }
}
```




## Enums

When deriving `FromStr` for an enums with variants with no fields it will
generate a `from_str` method that converts strings that match the variant name
to the variant. If using a case insensitive match would give a unique variant
(i.e you dont have both a `MyEnum::Foo` and a `MyEnum::foo` variant) then case
insensitive matching will be used, otherwise it will fall back to exact string
matching.

Since the string may not match any variants an error type is needed, so the
`derive_more::FromStrError` will be used for that purpose.

e.g. Given the following enum:

```rust
# use derive_more::FromStr;
#
#[derive(FromStr)]
enum EnumNoFields {
    Foo,
    Bar,
    Baz,
}
```

Code like this will be generated:

```rust
# enum EnumNoFields {
#     Foo,
#     Bar,
#     Baz,
# }
#
impl derive_more::core::str::FromStr for EnumNoFields {
    type Err = derive_more::FromStrError;
    fn from_str(src: &str) -> Result<Self, derive_more::FromStrError> {
        Ok(match src.to_lowercase().as_str() {
            "foo" => EnumNoFields::Foo,
            "bar" => EnumNoFields::Bar,
            "baz" => EnumNoFields::Baz,
            _ => return Err(derive_more::FromStrError::new("EnumNoFields")),
        })
    }
}
```<|MERGE_RESOLUTION|>--- conflicted
+++ resolved
@@ -44,15 +44,9 @@
 
 ```rust
 # struct MyInt(i32);
-<<<<<<< HEAD
 impl derive_more::core::str::FromStr for MyInt {
     type Err = <i32 as derive_more::core::str::FromStr>::Err;
-    fn from_str(src: &str) -> Result<Self, Self::Err> {
-=======
-impl derive_more::FromStr for MyInt {
-    type Err = <i32 as derive_more::FromStr>::Err;
-    fn from_str(src: &str) -> Result<Self, <i32 as derive_more::FromStr>::Err> {
->>>>>>> 71df46c1
+    fn from_str(src: &str) -> Result<Self, <i32 as derive_more::core::str::FromStr>::Err> {
         return Ok(MyInt(i32::from_str(src)?));
     }
 }
@@ -80,15 +74,9 @@
 # struct Point1D {
 #     x: i32,
 # }
-<<<<<<< HEAD
 impl derive_more::core::str::FromStr for Point1D {
     type Err = <i32 as derive_more::core::str::FromStr>::Err;
-    fn from_str(src: &str) -> Result<Self, Self::Err> {
-=======
-impl derive_more::FromStr for Point1D {
-    type Err = <i32 as derive_more::FromStr>::Err;
-    fn from_str(src: &str) -> Result<Self, <i32 as derive_more::FromStr>::Err> {
->>>>>>> 71df46c1
+    fn from_str(src: &str) -> Result<Self, <i32 as derive_more::core::str::FromStr>::Err> {
         return Ok(Point1D {
             x: i32::from_str(src)?,
         });
