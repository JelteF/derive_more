# What `#[derive(TryInto)]` generates

This derive allows you to convert enum variants into their corresponding
variant types.
One thing to note is that this derive doesn't actually generate an
implementation for the `TryInto` trait.
Instead it derives `TryFrom` for each variant in the enum and thus has an
indirect implementation of `TryInto` as recommended by the
[docs](https://doc.rust-lang.org/core/convert/trait.TryInto.html).

By using `#[try_into(owned, ref, ref_mut)]` it's possible to derive a `TryInto`
implementation for reference types as well.
You can pick any combination of `owned`, `ref` and `ref_mut`.
If that's not provided the default is `#[try_into(owned)]`.

With `#[try_into]` or `#[try_into(ignore)]` it's possible to indicate which
variants you want to derive `TryInto` for.




## Example usage

```rust
# use derive_more::TryInto;
#
#[derive(TryInto, Clone, Debug)]
#[try_into(owned, ref, ref_mut)]
enum MixedData {
    Int(u32),
    String(String),
}

let mixed_string = MixedData::String("foo".to_string());
let mixed_int1 = MixedData::Int(123);
let mixed_int2 = mixed_int1.clone();
let mut mixed_int3 = mixed_int1.clone();

assert_eq!(123u32, mixed_int1.try_into().unwrap());

let int_ref : &u32 = (&mixed_int2).try_into().unwrap();
assert_eq!(&123u32, int_ref);

let int_ref_mut : &mut u32 = (&mut mixed_int3).try_into().unwrap();
assert_eq!(&mut 123u32, int_ref_mut);

assert_eq!("foo".to_string(), String::try_from(mixed_string.clone()).unwrap());

assert!(u32::try_from(mixed_string).is_err());
```




## Structs

Deriving `TryInto` for structs is not supported because there is no failing
mode. Use `#[derive(Into)]` instead. `TryInto` will automatically get a
blanket implementation through `TryFrom`, automatically derived from `From`,
which `#[derive(Into)]` produces.




## Enums

When deriving `TryInto` for an enum, each enum variant gets its own
`TryFrom` implementation.
For instance, when deriving `TryInto` for an enum link this:

```rust
# use derive_more::TryInto;
#
#[derive(TryInto)]
enum MixedInts {
    SmallInt(i32),
    BigInt(i64),
    TwoSmallInts(i32, i32),
    NamedSmallInts { x: i64, y: i64 },
    UnsignedOne(u32),
    UnsignedTwo(u32),
    #[try_into(ignore)]
    NotImportant,
}
```

Code like this will be generated:

```rust
# enum MixedInts {
#     SmallInt(i32),
#     BigInt(i64),
#     TwoSmallInts(i32, i32),
#     NamedSmallInts { x: i64, y: i64 },
#     UnsignedOne(u32),
#     UnsignedTwo(u32),
# }
<<<<<<< HEAD
impl TryFrom<MixedInts> for (i32) {
    type Error = derive_more::TryIntoError<MixedInts>;
    fn try_from(value: MixedInts) -> Result<Self, Self::Error> {
=======
impl derive_more::TryFrom<MixedInts> for (i32) {
    type Error = &'static str;
    fn try_from(value: MixedInts) -> Result<Self, &'static str> {
>>>>>>> 71df46c1
        match value {
            MixedInts::SmallInt(__0) => Ok(__0),
            _ => Err(derive_more::TryIntoError::new(value, "SmallInt", "i32")),
        }
    }
}
<<<<<<< HEAD
impl TryFrom<MixedInts> for (i64) {
    type Error = derive_more::TryIntoError<MixedInts>;
    fn try_from(value: MixedInts) -> Result<Self, Self::Error> {
=======
impl derive_more::TryFrom<MixedInts> for (i64) {
    type Error = &'static str;
    fn try_from(value: MixedInts) -> Result<Self, &'static str> {
>>>>>>> 71df46c1
        match value {
            MixedInts::BigInt(__0) => Ok(__0),
            _ => Err(derive_more::TryIntoError::new(value, "BigInt", "i64")),
        }
    }
}
<<<<<<< HEAD
impl TryFrom<MixedInts> for (i32, i32) {
    type Error = derive_more::TryIntoError<MixedInts>;
    fn try_from(value: MixedInts) -> Result<Self, Self::Error> {
=======
impl derive_more::TryFrom<MixedInts> for (i32, i32) {
    type Error = &'static str;
    fn try_from(value: MixedInts) -> Result<Self, &'static str> {
>>>>>>> 71df46c1
        match value {
            MixedInts::TwoSmallInts(__0, __1) => Ok((__0, __1)),
            _ => Err(derive_more::TryIntoError::new(value, "TwoSmallInts", "(i32, i32)")),
        }
    }
}
<<<<<<< HEAD
impl TryFrom<MixedInts> for (i64, i64) {
    type Error = derive_more::TryIntoError<MixedInts>;
    fn try_from(value: MixedInts) -> Result<Self, Self::Error> {
=======
impl derive_more::TryFrom<MixedInts> for (i64, i64) {
    type Error = &'static str;
    fn try_from(value: MixedInts) -> Result<Self, &'static str> {
>>>>>>> 71df46c1
        match value {
            MixedInts::NamedSmallInts { x: __0, y: __1 } => Ok((__0, __1)),
            _ => Err(derive_more::TryIntoError::new(value, "NamedSmallInts", "(i64, i64)")),
        }
    }
}
<<<<<<< HEAD
impl TryFrom<MixedInts> for (u32) {
    type Error = derive_more::TryIntoError<MixedInts>;
    fn try_from(value: MixedInts) -> Result<Self, Self::Error> {
=======
impl derive_more::TryFrom<MixedInts> for (u32) {
    type Error = &'static str;
    fn try_from(value: MixedInts) -> Result<Self, &'static str> {
>>>>>>> 71df46c1
        match value {
            MixedInts::UnsignedOne(__0) | MixedInts::UnsignedTwo(__0) => Ok(__0),
            _ => Err(derive_more::TryIntoError::new(value, "UnsignedOne", "u32")),
        }
    }
}
```

When deriving `TryInto` for an enum with Unit variants like this:

```rust
# use derive_more::TryInto;
#
#[derive(TryInto)]
enum EnumWithUnit {
    SmallInt(i32),
    Unit,
}
```

Code like this will be generated:

```rust
# enum EnumWithUnit {
#     SmallInt(i32),
#     Unit,
# }
<<<<<<< HEAD
impl TryFrom<EnumWithUnit> for (i32) {
    type Error = derive_more::TryIntoError<EnumWithUnit>;
    fn try_from(value: EnumWithUnit) -> Result<Self, Self::Error> {
=======
impl derive_more::TryFrom<EnumWithUnit> for (i32) {
    type Error = &'static str;
    fn try_from(value: EnumWithUnit) -> Result<Self, &'static str> {
>>>>>>> 71df46c1
        match value {
            EnumWithUnit::SmallInt(__0) => Ok(__0),
            _ => Err(derive_more::TryIntoError::new(value, "SmallInt", "i32")),
        }
    }
}
<<<<<<< HEAD
impl TryFrom<EnumWithUnit> for () {
    type Error = derive_more::TryIntoError<EnumWithUnit>;
    fn try_from(value: EnumWithUnit) -> Result<Self, Self::Error> {
=======
impl derive_more::TryFrom<EnumWithUnit> for () {
    type Error = &'static str;
    fn try_from(value: EnumWithUnit) -> Result<Self, &'static str> {
>>>>>>> 71df46c1
        match value {
            EnumWithUnit::Unit => Ok(()),
            _ => Err(derive_more::TryIntoError::new(value, "Unit", "()")),
        }
    }
}
```<|MERGE_RESOLUTION|>--- conflicted
+++ resolved
@@ -95,75 +95,45 @@
 #     UnsignedOne(u32),
 #     UnsignedTwo(u32),
 # }
-<<<<<<< HEAD
 impl TryFrom<MixedInts> for (i32) {
     type Error = derive_more::TryIntoError<MixedInts>;
-    fn try_from(value: MixedInts) -> Result<Self, Self::Error> {
-=======
-impl derive_more::TryFrom<MixedInts> for (i32) {
-    type Error = &'static str;
-    fn try_from(value: MixedInts) -> Result<Self, &'static str> {
->>>>>>> 71df46c1
+    fn try_from(value: MixedInts) -> Result<Self, derive_more::TryIntoError<MixedInts>> {
         match value {
             MixedInts::SmallInt(__0) => Ok(__0),
             _ => Err(derive_more::TryIntoError::new(value, "SmallInt", "i32")),
         }
     }
 }
-<<<<<<< HEAD
 impl TryFrom<MixedInts> for (i64) {
     type Error = derive_more::TryIntoError<MixedInts>;
-    fn try_from(value: MixedInts) -> Result<Self, Self::Error> {
-=======
-impl derive_more::TryFrom<MixedInts> for (i64) {
-    type Error = &'static str;
-    fn try_from(value: MixedInts) -> Result<Self, &'static str> {
->>>>>>> 71df46c1
+    fn try_from(value: MixedInts) -> Result<Self, derive_more::TryIntoError<MixedInts>> {
         match value {
             MixedInts::BigInt(__0) => Ok(__0),
             _ => Err(derive_more::TryIntoError::new(value, "BigInt", "i64")),
         }
     }
 }
-<<<<<<< HEAD
 impl TryFrom<MixedInts> for (i32, i32) {
     type Error = derive_more::TryIntoError<MixedInts>;
-    fn try_from(value: MixedInts) -> Result<Self, Self::Error> {
-=======
-impl derive_more::TryFrom<MixedInts> for (i32, i32) {
-    type Error = &'static str;
-    fn try_from(value: MixedInts) -> Result<Self, &'static str> {
->>>>>>> 71df46c1
+    fn try_from(value: MixedInts) -> Result<Self, derive_more::TryIntoError<MixedInts>> {
         match value {
             MixedInts::TwoSmallInts(__0, __1) => Ok((__0, __1)),
             _ => Err(derive_more::TryIntoError::new(value, "TwoSmallInts", "(i32, i32)")),
         }
     }
 }
-<<<<<<< HEAD
 impl TryFrom<MixedInts> for (i64, i64) {
     type Error = derive_more::TryIntoError<MixedInts>;
-    fn try_from(value: MixedInts) -> Result<Self, Self::Error> {
-=======
-impl derive_more::TryFrom<MixedInts> for (i64, i64) {
-    type Error = &'static str;
-    fn try_from(value: MixedInts) -> Result<Self, &'static str> {
->>>>>>> 71df46c1
+    fn try_from(value: MixedInts) -> Result<Self, derive_more::TryIntoError<MixedInts>> {
         match value {
             MixedInts::NamedSmallInts { x: __0, y: __1 } => Ok((__0, __1)),
             _ => Err(derive_more::TryIntoError::new(value, "NamedSmallInts", "(i64, i64)")),
         }
     }
 }
-<<<<<<< HEAD
 impl TryFrom<MixedInts> for (u32) {
     type Error = derive_more::TryIntoError<MixedInts>;
-    fn try_from(value: MixedInts) -> Result<Self, Self::Error> {
-=======
-impl derive_more::TryFrom<MixedInts> for (u32) {
-    type Error = &'static str;
-    fn try_from(value: MixedInts) -> Result<Self, &'static str> {
->>>>>>> 71df46c1
+    fn try_from(value: MixedInts) -> Result<Self, derive_more::TryIntoError<MixedInts>> {
         match value {
             MixedInts::UnsignedOne(__0) | MixedInts::UnsignedTwo(__0) => Ok(__0),
             _ => Err(derive_more::TryIntoError::new(value, "UnsignedOne", "u32")),
@@ -191,30 +161,18 @@
 #     SmallInt(i32),
 #     Unit,
 # }
-<<<<<<< HEAD
 impl TryFrom<EnumWithUnit> for (i32) {
     type Error = derive_more::TryIntoError<EnumWithUnit>;
-    fn try_from(value: EnumWithUnit) -> Result<Self, Self::Error> {
-=======
-impl derive_more::TryFrom<EnumWithUnit> for (i32) {
-    type Error = &'static str;
-    fn try_from(value: EnumWithUnit) -> Result<Self, &'static str> {
->>>>>>> 71df46c1
+    fn try_from(value: EnumWithUnit) -> Result<Self, derive_more::TryIntoError<EnumWithUnit>> {
         match value {
             EnumWithUnit::SmallInt(__0) => Ok(__0),
             _ => Err(derive_more::TryIntoError::new(value, "SmallInt", "i32")),
         }
     }
 }
-<<<<<<< HEAD
 impl TryFrom<EnumWithUnit> for () {
     type Error = derive_more::TryIntoError<EnumWithUnit>;
-    fn try_from(value: EnumWithUnit) -> Result<Self, Self::Error> {
-=======
-impl derive_more::TryFrom<EnumWithUnit> for () {
-    type Error = &'static str;
-    fn try_from(value: EnumWithUnit) -> Result<Self, &'static str> {
->>>>>>> 71df46c1
+    fn try_from(value: EnumWithUnit) -> Result<Self, derive_more::TryIntoError<EnumWithUnit>> {
         match value {
             EnumWithUnit::Unit => Ok(()),
             _ => Err(derive_more::TryIntoError::new(value, "Unit", "()")),
