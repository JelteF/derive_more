//! Common parsing utilities for derive macros.
//!
//! Fair parsing of [`syn::Type`] and [`syn::Expr`] requires [`syn`]'s `full`
//! feature to be enabled, which unnecessary increases compile times. As we
//! don't have complex AST manipulation, usually requiring only understanding
//! where syntax item begins and ends, simpler manual parsing is implemented.

use proc_macro2::{Delimiter, Spacing, TokenStream};
use quote::ToTokens;
use syn::{
    buffer::Cursor,
    parse::{Parse, ParseStream},
    punctuated::Punctuated,
    spanned::Spanned as _,
    token, Error, Ident, Result,
};

/// [`syn::Type`] [`Parse`]ing polyfill.
#[derive(Clone, Debug)]
pub(crate) enum Type {
    /// [`syn::Type::Tuple`] [`Parse`]ing polyfill.
    Tuple {
        paren: token::Paren,
        items: Punctuated<TokenStream, token::Comma>,
    },

    /// Every other [`syn::Type`] variant.
    Other(TokenStream),
}

impl Type {
    /// Creates a [`Type::Tuple`] from the provided [`Iterator`] of [`TokenStream`]s.
    pub(crate) fn tuple<T: ToTokens>(items: impl IntoIterator<Item = T>) -> Self {
        Self::Tuple {
            paren: token::Paren::default(),
            items: items.into_iter().map(ToTokens::into_token_stream).collect(),
        }
    }
}

impl Parse for Type {
    fn parse(input: ParseStream) -> Result<Self> {
        input.step(|c| {
            let outer = *c;

            if let Some((mut cursor, paren_span, next_item)) =
                outer.group(Delimiter::Parenthesis)
            {
                let mut items = Punctuated::new();
                while !cursor.eof() {
                    let (stream, c) = Self::parse_other(cursor).ok_or_else(|| {
                        Error::new(cursor.span(), "failed to parse type")
                    })?;
                    items.push_value(stream);
                    cursor = c;
                    if let Some((p, c)) = punct(',')(cursor) {
                        items.push_punct(token::Comma(p.span()));
                        cursor = c;
                    }
                }
                // `(Type)` is equivalent to `Type`, so isn't top-level tuple.
                if items.len() == 1 && !items.trailing_punct() {
                    let stream = outer
                        .token_tree()
                        .unwrap_or_else(|| unreachable!())
                        .0
                        .into_token_stream();
                    Ok((Type::Other(stream), next_item))
                } else {
                    Ok((
                        Type::Tuple {
                            paren: token::Paren(paren_span),
                            items,
                        },
                        next_item,
                    ))
                }
            } else {
                Self::parse_other(outer)
                    .map(|(s, c)| (Self::Other(s), c))
                    .ok_or_else(|| Error::new(outer.span(), "failed to parse type"))
            }
        })
    }
}

impl ToTokens for Type {
    fn to_tokens(&self, tokens: &mut TokenStream) {
        match self {
            Type::Tuple { paren, items } => {
                paren.surround(tokens, |tokens| items.to_tokens(tokens))
            }
            Type::Other(other) => other.to_tokens(tokens),
        }
    }
}

impl Type {
    /// Parses a single [`Type::Other`].
    pub fn parse_other(c: Cursor<'_>) -> Option<(TokenStream, Cursor<'_>)> {
        take_until1(
            alt([&mut balanced_pair(punct('<'), punct('>')), &mut token_tree]),
            punct(','),
        )(c)
    }
}

/// [`syn::Expr`] [`Parse`]ing polyfill.
#[derive(Debug)]
pub(crate) enum Expr {
    /// [`syn::Expr::Path`] of length 1 [`Parse`]ing polyfill.
    Ident(Ident),

    /// Every other [`syn::Expr`] variant.
    Other(TokenStream),
}

impl Expr {
    /// Returns an [`Ident`] in case this [`Expr`] is represented only by it.
    pub(crate) fn ident(&self) -> Option<&Ident> {
        match self {
            Self::Ident(ident) => Some(ident),
            Self::Other(_) => None,
        }
    }
}

impl Parse for Expr {
    fn parse(input: ParseStream) -> Result<Self> {
        if let Ok(ident) = input.step(|c| {
            c.ident()
                .filter(|(_, c)| c.eof() || punct(',')(*c).is_some())
                .ok_or_else(|| Error::new(c.span(), "expected `ident(,|eof)`"))
        }) {
            Ok(Self::Ident(ident))
        } else {
            input.step(|c| {
                take_until1(
                    alt([
                        &mut seq([
                            &mut colon2,
                            &mut balanced_pair(punct('<'), punct('>')),
                        ]),
                        &mut seq([
                            &mut balanced_pair(punct('<'), punct('>')),
                            &mut colon2,
                        ]),
                        &mut balanced_pair(punct('|'), punct('|')),
                        &mut token_tree,
                    ]),
                    punct(','),
                )(*c)
                .map(|(stream, cursor)| (Self::Other(stream), cursor))
                .ok_or_else(|| Error::new(c.span(), "failed to parse expression"))
            })
        }
    }
}

impl ToTokens for Expr {
    fn to_tokens(&self, tokens: &mut TokenStream) {
        match self {
            Self::Ident(ident) => ident.to_tokens(tokens),
            Self::Other(other) => other.to_tokens(tokens),
        }
    }
}

/// Result of parsing.
type ParsingResult<'a> = Option<(TokenStream, Cursor<'a>)>;

/// Tries to parse a [`syn::token::Colon2`].
pub fn colon2(c: Cursor<'_>) -> ParsingResult<'_> {
    seq([
        &mut punct_with_spacing(':', Spacing::Joint),
        &mut punct(':'),
    ])(c)
}

/// Tries to parse a [`punct`] with [`Spacing`].
pub fn punct_with_spacing(
    p: char,
    spacing: Spacing,
) -> impl FnMut(Cursor<'_>) -> ParsingResult<'_> {
    move |c| {
        c.punct().and_then(|(punct, c)| {
            (punct.as_char() == p && punct.spacing() == spacing)
                .then(|| (punct.into_token_stream(), c))
        })
    }
}

/// Tries to parse a [`Punct`].
///
/// [`Punct`]: proc_macro2::Punct
pub fn punct(p: char) -> impl FnMut(Cursor<'_>) -> ParsingResult<'_> {
    move |c| {
        c.punct().and_then(|(punct, c)| {
            (punct.as_char() == p).then(|| (punct.into_token_stream(), c))
        })
    }
}

/// Tries to parse any [`TokenTree`].
///
/// [`TokenTree`]: proc_macro2::TokenTree
pub fn token_tree(c: Cursor<'_>) -> ParsingResult<'_> {
    c.token_tree().map(|(tt, c)| (tt.into_token_stream(), c))
}

/// Parses until balanced amount of `open` and `close` or eof.
///
/// [`Cursor`] should be pointing **right after** the first `open`ing.
pub fn balanced_pair(
    mut open: impl FnMut(Cursor<'_>) -> ParsingResult<'_>,
    mut close: impl FnMut(Cursor<'_>) -> ParsingResult<'_>,
) -> impl FnMut(Cursor<'_>) -> ParsingResult<'_> {
    move |c| {
        let (mut out, mut c) = open(c)?;
        let mut count = 1;

        while count != 0 {
            let (stream, cursor) = if let Some(closing) = close(c) {
                count -= 1;
                closing
            } else if let Some(opening) = open(c) {
                count += 1;
                opening
            } else {
                let (tt, c) = c.token_tree()?;
                (tt.into_token_stream(), c)
            };
            out.extend(stream);
            c = cursor;
        }

        Some((out, c))
    }
}

/// Tries to execute the provided sequence of `parsers`.
pub fn seq<const N: usize>(
    mut parsers: [&mut dyn FnMut(Cursor<'_>) -> ParsingResult<'_>; N],
) -> impl FnMut(Cursor<'_>) -> ParsingResult<'_> + '_ {
    move |c| {
<<<<<<< HEAD
        parsers
            .iter_mut()
            .try_fold((TokenStream::new(), c), |out, parser| {
                let (mut out, mut c) = out;
=======
        parsers.iter_mut().try_fold(
            (TokenStream::new(), c),
            |(mut out, mut c), parser| {
>>>>>>> bbda6eba
                let (stream, cursor) = parser(c)?;
                out.extend(stream);
                c = cursor;
                Some((out, c))
            },
        )
    }
}

/// Tries to execute the first successful parser.
pub fn alt<const N: usize>(
    mut parsers: [&mut dyn FnMut(Cursor<'_>) -> ParsingResult<'_>; N],
) -> impl FnMut(Cursor<'_>) -> ParsingResult<'_> + '_ {
    move |c| {
        parsers
            .iter_mut()
            .find_map(|parser| parser(c).map(|(s, c)| (s, c)))
    }
}

/// Parses with `basic` while `until` fails. Returns [`None`] in case
/// `until` succeeded initially or `basic` never succeeded. Doesn't consume
/// tokens parsed by `until`.
pub fn take_until1<P, U>(
    mut parser: P,
    mut until: U,
) -> impl FnMut(Cursor<'_>) -> ParsingResult<'_>
where
    P: FnMut(Cursor<'_>) -> ParsingResult<'_>,
    U: FnMut(Cursor<'_>) -> ParsingResult<'_>,
{
    move |mut cursor| {
        let mut out = TokenStream::new();
        let mut parsed = false;

        loop {
            if cursor.eof() || until(cursor).is_some() {
                return parsed.then_some((out, cursor));
            }

            let (stream, c) = parser(cursor)?;
            out.extend(stream);
            cursor = c;
            parsed = true;
        }
    }
}

#[cfg(test)]
mod spec {
    use std::{fmt::Debug, str::FromStr};

    use itertools::Itertools as _;
    use proc_macro2::TokenStream;
    use quote::ToTokens;
    use syn::{
        parse::{Parse, Parser as _},
        punctuated::Punctuated,
        token::Comma,
    };

    use super::{Expr, Type};

    fn assert<'a, T: Debug + Parse + ToTokens>(
        input: &'a str,
        parsed: impl AsRef<[&'a str]>,
    ) {
        let parsed = parsed.as_ref();
        let punctuated = Punctuated::<T, Comma>::parse_terminated
            .parse2(TokenStream::from_str(input).unwrap())
            .unwrap();

        assert_eq!(
            parsed.len(),
            punctuated.len(),
            "Wrong length\n\
             Expected: {parsed:?}\n\
             Found: {punctuated:?}",
        );

        punctuated
            .iter()
            .map(|ty| ty.to_token_stream().to_string())
            .zip(parsed)
            .enumerate()
            .for_each(|(i, (found, expected))| {
                assert_eq!(
                    *expected, &found,
                    "Mismatch at index {i}\n\
                     Expected: {parsed:?}\n\
                     Found: {punctuated:?}",
                );
            });
    }

    mod tuple {
        use super::*;

        #[test]
        fn zst_is_tuple() {
            let zst = "()";
            match syn::parse_str::<Type>(zst).unwrap() {
                Type::Tuple { items, .. } => {
                    assert!(items.is_empty(), "Expected empty tuple, found: {items:?}");
                }
                other => panic!("Expected `Type::Tuple {{ .. }}`, found: {other:?}"),
            }
        }

        #[test]
        fn group_not_tuple() {
            let group = "(Type)";
            match syn::parse_str::<Type>(group).unwrap() {
                Type::Other(tokens) => {
                    assert_eq!(tokens.to_string(), group);
                }
                tuple => panic!("Expected `Type::Other(_)`, found: {tuple:?}"),
            }
        }

        #[test]
        fn single_element_tuple() {
            let tuple = "(Type,)";
            match syn::parse_str::<Type>(tuple).unwrap() {
                Type::Tuple { items, .. } => {
                    assert_eq!(
                        items.len(),
                        1,
                        "Expected empty tuple, found: {items:?}",
                    );
                    assert_eq!(items.first().unwrap().to_string(), "Type");
                }
                other => panic!("Expected `Type::Tuple {{ .. }}`, found: {other:?}"),
            }
        }

        #[test]
        fn cases() {
            let cases = [
                "[Type ; 3]",
                "fn (usize) -> bool",
                "for <'a > fn (&'a usize) -> bool",
                "(Type)",
                "path :: to :: Type",
                "path :: to :: Generic < Type >",
                "< Type as Trait >:: Assoc",
                "< Type as Trait >:: Assoc < GAT >",
                "* const ()",
                "* mut ()",
                "& i32",
                "&'static str",
                "& [str]",
                "dyn Trait",
                "dyn Trait + Send",
                "()",
                "(Type ,)",
                "(Type , Type)",
                "(Type , Type ,)",
            ];

            assert::<Type>("", []);
            for i in 1..4 {
                for permutations in cases.into_iter().permutations(i) {
                    let mut input = permutations.join(",");
                    assert::<Type>(&input, &permutations);
                    input.push(',');
                    assert::<Type>(&input, &permutations);
                }
            }
        }
    }

    mod expr {
        use super::*;

        #[test]
        fn cases() {
            let cases = [
                "ident",
                "[a , b , c , d]",
                "counter += 1",
                "async { fut . await }",
                "a < b",
                "a > b",
                "{ let x = (a , b) ; }",
                "invoke (a , b)",
                "foo as f64",
                "| a , b | a + b",
                "obj . k",
                "for pat in expr { break pat ; }",
                "if expr { true } else { false }",
                "vector [2]",
                "1",
                "\"foo\"",
                "loop { break i ; }",
                "format ! (\"{}\" , q)",
                "match n { Some (n) => { } , None => { } }",
                "x . foo ::< T > (a , b)",
                "x . foo ::< T < [T < T >; if a < b { 1 } else { 2 }] >, { a < b } > (a , b)",
                "(a + b)",
                "i32 :: MAX",
                "1 .. 2",
                "& a",
                "[0u8 ; N]",
                "(a , b , c , d)",
                "< Ty as Trait > :: T",
                "< Ty < Ty < T >, { a < b } > as Trait < T > > :: T",
            ];

            assert::<Expr>("", []);
            for i in 1..4 {
                for permutations in cases.into_iter().permutations(i) {
                    let mut input = permutations.clone().join(",");
                    assert::<Expr>(&input, &permutations);
                    input.push(',');
                    assert::<Expr>(&input, &permutations);
                }
            }
        }
    }
}<|MERGE_RESOLUTION|>--- conflicted
+++ resolved
@@ -243,16 +243,9 @@
     mut parsers: [&mut dyn FnMut(Cursor<'_>) -> ParsingResult<'_>; N],
 ) -> impl FnMut(Cursor<'_>) -> ParsingResult<'_> + '_ {
     move |c| {
-<<<<<<< HEAD
-        parsers
-            .iter_mut()
-            .try_fold((TokenStream::new(), c), |out, parser| {
-                let (mut out, mut c) = out;
-=======
         parsers.iter_mut().try_fold(
             (TokenStream::new(), c),
             |(mut out, mut c), parser| {
->>>>>>> bbda6eba
                 let (stream, cursor) = parser(c)?;
                 out.extend(stream);
                 c = cursor;
