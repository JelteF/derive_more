//! Implementation of a [`From`] derive macro.
<<<<<<< HEAD

use std::iter;

use proc_macro2::{Span, TokenStream};
use quote::{format_ident, quote, ToTokens as _, TokenStreamExt as _};
use syn::{
    parse::{discouraged::Speculative as _, Parse, ParseStream, Parser},
    parse_quote,
    punctuated::Punctuated,
    spanned::Spanned as _,
    token, Error, Ident, Result,
};

use crate::{
    parsing::Type,
    utils::{validate_tuple, Either},
};

/// Expands a [`From`] derive macro.
pub fn expand(input: &syn::DeriveInput, _: &'static str) -> Result<TokenStream> {
=======

use std::{cmp, iter};

use proc_macro2::{Span, TokenStream};
use quote::{format_ident, quote, ToTokens as _, TokenStreamExt as _};
use syn::{
    parse::{discouraged::Speculative as _, Parse, ParseStream},
    parse_quote,
    punctuated::Punctuated,
    spanned::Spanned as _,
    token, Ident,
};

use crate::{parsing::Type, utils::polyfill};

/// Expands a [`From`] derive macro.
pub fn expand(input: &syn::DeriveInput, _: &'static str) -> syn::Result<TokenStream> {
>>>>>>> 60ed1e72
    match &input.data {
        syn::Data::Struct(data) => Expansion {
            attrs: StructAttribute::parse_attrs(&input.attrs, &data.fields)?
                .map(Into::into)
                .as_ref(),
            ident: &input.ident,
            variant: None,
            fields: &data.fields,
            generics: &input.generics,
            has_explicit_from: false,
        }
        .expand(),
        syn::Data::Enum(data) => {
            let mut has_explicit_from = false;
            let attrs = data
                .variants
                .iter()
                .map(|variant| {
                    let attrs =
                        VariantAttribute::parse_attrs(&variant.attrs, &variant.fields)?;
                    if matches!(
                        attrs,
                        Some(
                            VariantAttribute::From
                                | VariantAttribute::Types(_)
                                | VariantAttribute::Forward
                        ),
                    ) {
                        has_explicit_from = true;
                    }
                    Ok(attrs)
                })
<<<<<<< HEAD
                .collect::<Result<Vec<_>>>()?;
=======
                .collect::<syn::Result<Vec<_>>>()?;
>>>>>>> 60ed1e72

            data.variants
                .iter()
                .zip(&attrs)
                .map(|(variant, attrs)| {
                    Expansion {
                        attrs: attrs.as_ref(),
                        ident: &input.ident,
                        variant: Some(&variant.ident),
                        fields: &variant.fields,
                        generics: &input.generics,
                        has_explicit_from,
                    }
                    .expand()
                })
                .collect()
        }
<<<<<<< HEAD
        syn::Data::Union(data) => Err(Error::new(
=======
        syn::Data::Union(data) => Err(syn::Error::new(
>>>>>>> 60ed1e72
            data.union_token.span(),
            "`From` cannot be derived for unions",
        )),
    }
}

/// Representation of a [`From`] derive macro struct container attribute.
///
/// ```rust,ignore
/// #[from(<types>)]
/// #[from(forward)]
/// ```
enum StructAttribute {
    /// [`Type`]s to derive [`From`].
    Types(Punctuated<Type, token::Comma>),

    /// Forward [`From`] implementation.
    Forward,
}

impl StructAttribute {
<<<<<<< HEAD
    /// Parses [`StructAttribute`] from the provided [`syn::Attribute`]s.
    fn parse_attrs(
        attrs: impl AsRef<[syn::Attribute]>,
        fields: &syn::Fields,
    ) -> Result<Option<Self>> {
        fn infer<T>(v: T) -> T
        where
            T: for<'a> FnOnce(ParseStream<'a>) -> Result<StructAttribute>,
        {
            v
        }

        Ok(attrs
            .as_ref()
            .iter()
            .filter(|attr| attr.path.is_ident("from"))
            .try_fold(None, |attrs, attr| {
                let field_attr = Parser::parse2(
                    infer(|stream| Self::parse(stream, fields)),
                    attr.tokens.clone(),
                )?;
=======
    /// Parses a [`StructAttribute`] from the provided [`syn::Attribute`]s.
    fn parse_attrs(
        attrs: impl AsRef<[syn::Attribute]>,
        fields: &syn::Fields,
    ) -> syn::Result<Option<Self>> {
        Ok(attrs
            .as_ref()
            .iter()
            .filter(|attr| attr.path().is_ident("from"))
            .try_fold(None, |attrs, attr| {
                let field_attr = attr.parse_args_with(|stream: ParseStream<'_>| {
                    Self::parse(stream, fields)
                })?;
>>>>>>> 60ed1e72
                match (attrs, field_attr) {
                    (
                        Some((path, StructAttribute::Types(mut tys))),
                        StructAttribute::Types(more),
                    ) => {
                        tys.extend(more);
                        Ok(Some((path, StructAttribute::Types(tys))))
                    }
<<<<<<< HEAD
                    (None, field_attr) => Ok(Some((&attr.path, field_attr))),
                    _ => Err(Error::new(
                        attr.path.span(),
                        "Only single `#[from(...)]` attribute is allowed here",
=======
                    (None, field_attr) => Ok(Some((attr.path(), field_attr))),
                    _ => Err(syn::Error::new(
                        attr.path().span(),
                        "only single `#[from(...)]` attribute is allowed here",
>>>>>>> 60ed1e72
                    )),
                }
            })?
            .map(|(_, attr)| attr))
    }

    /// Parses single [`StructAttribute`].
<<<<<<< HEAD
    fn parse(input: ParseStream, fields: &syn::Fields) -> Result<Self> {
        use proc_macro2::Delimiter::Parenthesis;

        let error_span = input.cursor().group(Parenthesis).map(|(_, span, _)| span);
        let content;
        syn::parenthesized!(content in input);
        let error_span = error_span.unwrap_or_else(|| unreachable!());

        let ahead = content.fork();
        match ahead.parse::<syn::Path>() {
            Ok(p) if p.is_ident("forward") => {
                content.advance_to(&ahead);
                Ok(Self::Forward)
            }
            Ok(p) if p.is_ident("types") => legacy_error(&ahead, error_span, fields),
            _ => content.parse_terminated(Type::parse).map(Self::Types),
=======
    fn parse(input: ParseStream<'_>, fields: &syn::Fields) -> syn::Result<Self> {
        let ahead = input.fork();
        match ahead.parse::<syn::Path>() {
            Ok(p) if p.is_ident("forward") => {
                input.advance_to(&ahead);
                Ok(Self::Forward)
            }
            Ok(p) if p.is_ident("types") => legacy_error(&ahead, input.span(), fields),
            _ => input
                .parse_terminated(Type::parse, token::Comma)
                .map(Self::Types),
>>>>>>> 60ed1e72
        }
    }
}

/// Representation of a [`From`] derive macro enum variant attribute.
///
/// ```rust,ignore
/// #[from]
/// #[from(<types>)]
/// #[from(forward)]
/// #[from(skip)]
/// ```
enum VariantAttribute {
    /// Explicitly derive [`From`].
    From,
<<<<<<< HEAD

    /// [`Type`]s to derive [`From`].
    Types(Punctuated<Type, token::Comma>),

    /// Forward [`From`] implementation.
    Forward,

=======

    /// [`Type`]s to derive [`From`].
    Types(Punctuated<Type, token::Comma>),

    /// Forward [`From`] implementation.
    Forward,

>>>>>>> 60ed1e72
    /// Skip variant.
    Skip,
}

impl VariantAttribute {
<<<<<<< HEAD
    /// Parses [`VariantAttribute`] from the provided [`syn::Attribute`]s.
    fn parse_attrs(
        attrs: impl AsRef<[syn::Attribute]>,
        fields: &syn::Fields,
    ) -> Result<Option<Self>> {
        fn infer<T>(v: T) -> T
        where
            T: for<'a> FnOnce(ParseStream<'a>) -> Result<VariantAttribute>,
        {
            v
        }

        Ok(attrs
            .as_ref()
            .iter()
            .filter(|attr| attr.path.is_ident("from"))
            .try_fold(None, |mut attrs, attr| {
                let field_attr = Parser::parse2(
                    infer(|stream| Self::parse(stream, fields)),
                    attr.tokens.clone(),
                )?;
                if let Some((path, _)) = attrs.replace((&attr.path, field_attr)) {
                    Err(Error::new(
                        path.span(),
                        "Only single `#[from(...)]` attribute is allowed here",
                    ))
                } else {
                    Ok(attrs)
                }
            })?
            .map(|(_, attr)| attr))
=======
    /// Parses a [`VariantAttribute`] from the provided [`syn::Attribute`]s.
    fn parse_attrs(
        attrs: impl AsRef<[syn::Attribute]>,
        fields: &syn::Fields,
    ) -> syn::Result<Option<Self>> {
        Ok(attrs
            .as_ref()
            .iter()
            .filter(|attr| attr.path().is_ident("from"))
            .try_fold(None, |mut attrs, attr| {
                let field_attr = Self::parse_attr(attr, fields)?;
                if let Some((path, _)) = attrs.replace((attr.path(), field_attr)) {
                    Err(syn::Error::new(
                        path.span(),
                        "only single `#[from(...)]` attribute is allowed here",
                    ))
                } else {
                    Ok(attrs)
                }
            })?
            .map(|(_, attr)| attr))
    }

    /// Parses a [`VariantAttribute`] from the single provided [`syn::Attribute`].
    fn parse_attr(attr: &syn::Attribute, fields: &syn::Fields) -> syn::Result<Self> {
        if matches!(attr.meta, syn::Meta::Path(_)) {
            return Ok(Self::From);
        }

        attr.parse_args_with(|input: ParseStream<'_>| {
            let ahead = input.fork();
            match ahead.parse::<syn::Path>() {
                Ok(p) if p.is_ident("forward") => {
                    input.advance_to(&ahead);
                    Ok(Self::Forward)
                }
                Ok(p) if p.is_ident("skip") || p.is_ident("ignore") => {
                    input.advance_to(&ahead);
                    Ok(Self::Skip)
                }
                Ok(p) if p.is_ident("types") => {
                    legacy_error(&ahead, input.span(), fields)
                }
                _ => input
                    .parse_terminated(Type::parse, token::Comma)
                    .map(Self::Types),
            }
        })
>>>>>>> 60ed1e72
    }
}

<<<<<<< HEAD
    /// Parses [`VariantAttribute`].
    fn parse(input: ParseStream, fields: &syn::Fields) -> Result<Self> {
        use proc_macro2::Delimiter::Parenthesis;

        if input.is_empty() {
            return Ok(Self::From);
        }

        let error_span = input.cursor().group(Parenthesis).map(|(_, span, _)| span);
        let content;
        syn::parenthesized!(content in input);
        let error_span = error_span.unwrap_or_else(|| unreachable!());

        let ahead = content.fork();
        match ahead.parse::<syn::Path>() {
            Ok(p) if p.is_ident("forward") => {
                content.advance_to(&ahead);
                Ok(Self::Forward)
            }
            Ok(p) if p.is_ident("skip") || p.is_ident("ignore") => {
                content.advance_to(&ahead);
                Ok(Self::Skip)
            }
            Ok(p) if p.is_ident("types") => legacy_error(&ahead, error_span, fields),
            _ => content.parse_terminated(Type::parse).map(Self::Types),
        }
    }
}

impl From<StructAttribute> for VariantAttribute {
    fn from(value: StructAttribute) -> Self {
        match value {
            StructAttribute::Types(tys) => Self::Types(tys),
            StructAttribute::Forward => Self::Forward,
        }
    }
}

/// Helper struct to generate [`From`] implementation a struct or enum.
struct Expansion<'a> {
    /// [`From`] attributes.
    ///
    /// As [`VariantAttribute`] is superset of [`StructAttribute`], we use it
    /// for both derives.
    attrs: Option<&'a VariantAttribute>,

    /// Struct or enum [`Ident`].
    ident: &'a Ident,

    /// Variant [`Ident`] in case of enum expansion.
    variant: Option<&'a Ident>,

    /// Struct or variant [`syn::Fields`].
    fields: &'a syn::Fields,

    /// Struct or enum [`syn::Generics`].
    generics: &'a syn::Generics,

    /// Indicator whether one of the enum variants has
    /// [`VariantAttribute::From`], [`VariantAttribute::Types`] or
    /// [`VariantAttribute::Forward`].
    ///
    /// Always [`false`] for structs.
    has_explicit_from: bool,
}

impl<'a> Expansion<'a> {
    /// Expands [`From`] implementations for struct or enum variant.
    fn expand(&self) -> Result<TokenStream> {
        let ident = self.ident;
        let field_tys = self.fields.iter().map(|f| &f.ty).collect::<Vec<_>>();
        let (impl_gens, ty_gens, where_clause) = self.generics.split_for_impl();

        let skip_variant = self.has_explicit_from
            || (self.variant.is_some() && self.fields.is_empty());
        match (self.attrs, skip_variant) {
            (Some(VariantAttribute::Types(tys)), _) => {
                tys.iter().map(|ty| {
                    let variant = self.variant.iter();

                    let mut from_tys = validate_tuple(ty, self.fields.len())?;
                    let init = self.expand_fields(|ident, ty, index| {
                        let ident = ident.into_iter();
                        let index = index.into_iter();
                        let from_ty = from_tys.next().unwrap_or_else(|| unreachable!());
                        quote! {
                            #( #ident: )* <#ty as ::core::convert::From<#from_ty>>::from(
                                value #( .#index )*
                            ),
                        }
                    });

                    Ok(quote! {
                        #[automatically_derived]
                        impl #impl_gens ::core::convert::From<#ty>
                            for #ident #ty_gens
                            #where_clause
                        {
                            #[inline]
                            fn from(value: #ty) -> Self {
                                #ident #( :: #variant )* #init
                            }
                        }
                    })
                })
                .collect()
            }
            (Some(VariantAttribute::From), _) | (None, false) => {
                let variant = self.variant.iter();
                let init = self.expand_fields(|ident, _, index| {
                    let ident = ident.into_iter();
                    let index = index.into_iter();
                    quote! { #( #ident: )* value #( . #index )*, }
                });

                Ok(quote! {
                    #[automatically_derived]
                    impl #impl_gens ::core::convert::From<(#( #field_tys ),*)>
                        for #ident #ty_gens
                        #where_clause
                    {
                        #[inline]
                        fn from(value: (#( #field_tys ),*)) -> Self {
                            #ident #( :: #variant )* #init
                        }
                    }
                })
            }
            (Some(VariantAttribute::Forward), _) => {
                let mut i = 0;
                let mut gen_idents = Vec::with_capacity(self.fields.len());
                let init = self.expand_fields(|ident, ty, index| {
                    let ident = ident.into_iter();
                    let index = index.into_iter();
                    let gen_ident = format_ident!("__FromT{i}");
                    let out = quote! {
                        #( #ident: )* <#ty as ::core::convert::From<#gen_ident>>::from(
                            value #( .#index )*
                        ),
                    };
                    gen_idents.push(gen_ident);
                    i += 1;
                    out
                });

                let variant = self.variant.iter();
                let generics = {
                    let mut generics = self.generics.clone();
                    for (ty, ident) in field_tys.iter().zip(&gen_idents) {
                        generics.make_where_clause().predicates.push(
                            parse_quote! { #ty: ::core::convert::From<#ident> },
                        );
                        generics
                            .params
                            .push(syn::TypeParam::from(ident.clone()).into());
                    }
                    generics
                };
                let (impl_gens, _, where_clause) = generics.split_for_impl();

                Ok(quote! {
                    #[automatically_derived]
                    impl #impl_gens ::core::convert::From<(#( #gen_idents ),*)>
                        for #ident #ty_gens
                        #where_clause
                    {
                        #[inline]
                        fn from(value: (#( #gen_idents ),*)) -> Self {
                            #ident #(:: #variant)* #init
                        }
                    }
                })
            }
            (Some(VariantAttribute::Skip), _) | (None, true) => {
                Ok(TokenStream::new())
            }
        }
    }

    /// Expands fields initialization wrapped into [`token::Brace`] in case of
    /// [`syn::FieldsNamed`] or [`token::Paren`] in case of
    /// [`syn::FieldsUnnamed`].
    fn expand_fields(
        &self,
        mut wrap: impl FnMut(Option<&Ident>, &syn::Type, Option<syn::Index>) -> TokenStream,
    ) -> TokenStream {
        let surround = match self.fields {
            syn::Fields::Named(_) | syn::Fields::Unnamed(_) => {
                Some(|tokens| match self.fields {
                    syn::Fields::Named(named) => {
                        let mut out = TokenStream::new();
                        named
                            .brace_token
                            .surround(&mut out, |out| out.append_all(tokens));
                        out
                    }
                    syn::Fields::Unnamed(unnamed) => {
                        let mut out = TokenStream::new();
                        unnamed
                            .paren_token
                            .surround(&mut out, |out| out.append_all(tokens));
                        out
                    }
                    syn::Fields::Unit => unreachable!(),
                })
            }
            syn::Fields::Unit => None,
        };

        surround
            .map(|surround| {
                surround(if self.fields.len() == 1 {
                    let field = self
                        .fields
                        .iter()
                        .next()
                        .unwrap_or_else(|| unreachable!("self.fields.len() == 1"));
                    wrap(field.ident.as_ref(), &field.ty, None)
                } else {
                    self.fields
                        .iter()
                        .enumerate()
                        .map(|(i, field)| {
                            wrap(field.ident.as_ref(), &field.ty, Some(i.into()))
                        })
                        .collect()
                })
            })
            .unwrap_or_default()
    }
}

/// Constructs [`Error`] for legacy syntax: `#[from(types(i32, "&str"))]`.
=======
impl From<StructAttribute> for VariantAttribute {
    fn from(value: StructAttribute) -> Self {
        match value {
            StructAttribute::Types(tys) => Self::Types(tys),
            StructAttribute::Forward => Self::Forward,
        }
    }
}

/// Expansion of a macro for generating [`From`] implementation of a struct or
/// enum.
struct Expansion<'a> {
    /// [`From`] attributes.
    ///
    /// As a [`VariantAttribute`] is superset of a [`StructAttribute`], we use
    /// it for both derives.
    attrs: Option<&'a VariantAttribute>,

    /// Struct or enum [`Ident`].
    ident: &'a Ident,

    /// Variant [`Ident`] in case of enum expansion.
    variant: Option<&'a Ident>,

    /// Struct or variant [`syn::Fields`].
    fields: &'a syn::Fields,

    /// Struct or enum [`syn::Generics`].
    generics: &'a syn::Generics,

    /// Indicator whether one of the enum variants has
    /// [`VariantAttribute::From`], [`VariantAttribute::Types`] or
    /// [`VariantAttribute::Forward`].
    ///
    /// Always [`false`] for structs.
    has_explicit_from: bool,
}

impl<'a> Expansion<'a> {
    /// Expands [`From`] implementations for a struct or an enum variant.
    fn expand(&self) -> syn::Result<TokenStream> {
        let ident = self.ident;
        let field_tys = self.fields.iter().map(|f| &f.ty).collect::<Vec<_>>();
        let (impl_gens, ty_gens, where_clause) = self.generics.split_for_impl();

        let skip_variant = self.has_explicit_from
            || (self.variant.is_some() && self.fields.is_empty());
        match (self.attrs, skip_variant) {
            (Some(VariantAttribute::Types(tys)), _) => {
                tys.iter().map(|ty| {
                    let variant = self.variant.iter();

                    let mut from_tys = self.validate_type(ty)?;
                    let init = self.expand_fields(|ident, ty, index| {
                        let ident = ident.into_iter();
                        let index = index.into_iter();
                        let from_ty = from_tys.next().unwrap_or_else(|| unreachable!());
                        quote! {
                            #( #ident: )* <#ty as ::core::convert::From<#from_ty>>::from(
                                value #( .#index )*
                            ),
                        }
                    });

                    Ok(quote! {
                        #[automatically_derived]
                        impl #impl_gens ::core::convert::From<#ty>
                         for #ident #ty_gens #where_clause
                        {
                            #[inline]
                            fn from(value: #ty) -> Self {
                                #ident #( :: #variant )* #init
                            }
                        }
                    })
                })
                .collect()
            }
            (Some(VariantAttribute::From), _) | (None, false) => {
                let variant = self.variant.iter();
                let init = self.expand_fields(|ident, _, index| {
                    let ident = ident.into_iter();
                    let index = index.into_iter();
                    quote! { #( #ident: )* value #( . #index )*, }
                });

                Ok(quote! {
                    #[automatically_derived]
                    impl #impl_gens ::core::convert::From<(#( #field_tys ),*)>
                     for #ident #ty_gens #where_clause
                    {
                        #[inline]
                        fn from(value: (#( #field_tys ),*)) -> Self {
                            #ident #( :: #variant )* #init
                        }
                    }
                })
            }
            (Some(VariantAttribute::Forward), _) => {
                let mut i = 0;
                let mut gen_idents = Vec::with_capacity(self.fields.len());
                let init = self.expand_fields(|ident, ty, index| {
                    let ident = ident.into_iter();
                    let index = index.into_iter();
                    let gen_ident = format_ident!("__FromT{i}");
                    let out = quote! {
                        #( #ident: )* <#ty as ::core::convert::From<#gen_ident>>::from(
                            value #( .#index )*
                        ),
                    };
                    gen_idents.push(gen_ident);
                    i += 1;
                    out
                });

                let variant = self.variant.iter();
                let generics = {
                    let mut generics = self.generics.clone();
                    for (ty, ident) in field_tys.iter().zip(&gen_idents) {
                        generics.make_where_clause().predicates.push(
                            parse_quote! { #ty: ::core::convert::From<#ident> },
                        );
                        generics
                            .params
                            .push(syn::TypeParam::from(ident.clone()).into());
                    }
                    generics
                };
                let (impl_gens, _, where_clause) = generics.split_for_impl();

                Ok(quote! {
                    #[automatically_derived]
                    impl #impl_gens ::core::convert::From<(#( #gen_idents ),*)>
                     for #ident #ty_gens #where_clause
                    {
                        #[inline]
                        fn from(value: (#( #gen_idents ),*)) -> Self {
                            #ident #(:: #variant)* #init
                        }
                    }
                })
            }
            (Some(VariantAttribute::Skip), _) | (None, true) => {
                Ok(TokenStream::new())
            }
        }
    }

    /// Expands fields initialization wrapped into [`token::Brace`]s in case of
    /// [`syn::FieldsNamed`], or [`token::Paren`] in case of
    /// [`syn::FieldsUnnamed`].
    fn expand_fields(
        &self,
        mut wrap: impl FnMut(Option<&Ident>, &syn::Type, Option<syn::Index>) -> TokenStream,
    ) -> TokenStream {
        let surround = match self.fields {
            syn::Fields::Named(_) | syn::Fields::Unnamed(_) => {
                Some(|tokens| match self.fields {
                    syn::Fields::Named(named) => {
                        let mut out = TokenStream::new();
                        named
                            .brace_token
                            .surround(&mut out, |out| out.append_all(tokens));
                        out
                    }
                    syn::Fields::Unnamed(unnamed) => {
                        let mut out = TokenStream::new();
                        unnamed
                            .paren_token
                            .surround(&mut out, |out| out.append_all(tokens));
                        out
                    }
                    syn::Fields::Unit => unreachable!(),
                })
            }
            syn::Fields::Unit => None,
        };

        surround
            .map(|surround| {
                surround(if self.fields.len() == 1 {
                    let field = self
                        .fields
                        .iter()
                        .next()
                        .unwrap_or_else(|| unreachable!("self.fields.len() == 1"));
                    wrap(field.ident.as_ref(), &field.ty, None)
                } else {
                    self.fields
                        .iter()
                        .enumerate()
                        .map(|(i, field)| {
                            wrap(field.ident.as_ref(), &field.ty, Some(i.into()))
                        })
                        .collect()
                })
            })
            .unwrap_or_default()
    }

    /// Validates the provided [`Type`] against [`syn::Fields`].
    fn validate_type<'t>(
        &self,
        ty: &'t Type,
    ) -> syn::Result<impl Iterator<Item = &'t TokenStream>> {
        match ty {
            Type::Tuple { items, .. } if self.fields.len() > 1 => {
                match self.fields.len().cmp(&items.len()) {
                    cmp::Ordering::Greater => {
                        return Err(syn::Error::new(
                            ty.span(),
                            format!(
                                "wrong tuple length: expected {}, found {}. \
                                 Consider adding {} more type{}: `({})`",
                                self.fields.len(),
                                items.len(),
                                self.fields.len() - items.len(),
                                if self.fields.len() - items.len() > 1 {
                                    "s"
                                } else {
                                    ""
                                },
                                items
                                    .iter()
                                    .map(|item| item.to_string())
                                    .chain(
                                        (0..(self.fields.len() - items.len()))
                                            .map(|_| "_".to_string())
                                    )
                                    .collect::<Vec<_>>()
                                    .join(", "),
                            ),
                        ));
                    }
                    cmp::Ordering::Less => {
                        return Err(syn::Error::new(
                            ty.span(),
                            format!(
                                "wrong tuple length: expected {}, found {}. \
                                 Consider removing last {} type{}: `({})`",
                                self.fields.len(),
                                items.len(),
                                items.len() - self.fields.len(),
                                if items.len() - self.fields.len() > 1 {
                                    "s"
                                } else {
                                    ""
                                },
                                items
                                    .iter()
                                    .take(self.fields.len())
                                    .map(|item| item.to_string())
                                    .collect::<Vec<_>>()
                                    .join(", "),
                            ),
                        ));
                    }
                    cmp::Ordering::Equal => {}
                }
            }
            Type::Other(other) if self.fields.len() > 1 => {
                if self.fields.len() > 1 {
                    return Err(syn::Error::new(
                        other.span(),
                        format!(
                            "expected tuple: `({}, {})`",
                            other,
                            (0..(self.fields.len() - 1))
                                .map(|_| "_")
                                .collect::<Vec<_>>()
                                .join(", "),
                        ),
                    ));
                }
            }
            Type::Tuple { .. } | Type::Other(_) => {}
        }
        Ok(match ty {
            Type::Tuple { items, .. } => Either::Left(items.iter()),
            Type::Other(other) => Either::Right(iter::once(other)),
        })
    }
}

/// Either [`Left`] or [`Right`].
///
/// [`Left`]: Either::Left
/// [`Right`]: Either::Right
enum Either<L, R> {
    /// Left variant.
    Left(L),

    /// Right variant.
    Right(R),
}

impl<L, R, T> Iterator for Either<L, R>
where
    L: Iterator<Item = T>,
    R: Iterator<Item = T>,
{
    type Item = T;

    fn next(&mut self) -> Option<Self::Item> {
        match self {
            Either::Left(left) => left.next(),
            Either::Right(right) => right.next(),
        }
    }
}

/// Constructs a [`syn::Error`] for legacy syntax: `#[from(types(i32, "&str"))]`.
>>>>>>> 60ed1e72
fn legacy_error<T>(
    tokens: ParseStream<'_>,
    span: Span,
    fields: &syn::Fields,
<<<<<<< HEAD
) -> Result<T> {
=======
) -> syn::Result<T> {
>>>>>>> 60ed1e72
    let content;
    syn::parenthesized!(content in tokens);

    let types = content
<<<<<<< HEAD
        .parse_terminated::<_, token::Comma>(syn::NestedMeta::parse)?
        .into_iter()
        .map(|meta| {
            let value = match meta {
                syn::NestedMeta::Meta(meta) => meta.into_token_stream().to_string(),
                syn::NestedMeta::Lit(syn::Lit::Str(str)) => str.value(),
                syn::NestedMeta::Lit(_) => unreachable!(),
=======
        .parse_terminated(polyfill::NestedMeta::parse, token::Comma)?
        .into_iter()
        .map(|meta| {
            let value = match meta {
                polyfill::NestedMeta::Meta(meta) => {
                    meta.into_token_stream().to_string()
                }
                polyfill::NestedMeta::Lit(syn::Lit::Str(str)) => str.value(),
                polyfill::NestedMeta::Lit(_) => unreachable!(),
>>>>>>> 60ed1e72
            };
            if fields.len() > 1 {
                format!(
                    "({})",
                    fields
                        .iter()
                        .map(|_| value.clone())
                        .collect::<Vec<_>>()
                        .join(", "),
                )
            } else {
                value
            }
        })
        .chain(match fields.len() {
            0 => Either::Left(iter::empty()),
            1 => Either::Right(iter::once(
                fields
                    .iter()
                    .next()
                    .unwrap_or_else(|| unreachable!("fields.len() == 1"))
                    .ty
                    .to_token_stream()
                    .to_string(),
            )),
            _ => Either::Right(iter::once(format!(
                "({})",
                fields
                    .iter()
                    .map(|f| f.ty.to_token_stream().to_string())
                    .collect::<Vec<_>>()
                    .join(", ")
            ))),
        })
        .collect::<Vec<_>>()
        .join(", ");

<<<<<<< HEAD
    Err(Error::new(
=======
    Err(syn::Error::new(
>>>>>>> 60ed1e72
        span,
        format!("legacy syntax, remove `types` and use `{types}` instead"),
    ))
}<|MERGE_RESOLUTION|>--- conflicted
+++ resolved
@@ -1,26 +1,4 @@
 //! Implementation of a [`From`] derive macro.
-<<<<<<< HEAD
-
-use std::iter;
-
-use proc_macro2::{Span, TokenStream};
-use quote::{format_ident, quote, ToTokens as _, TokenStreamExt as _};
-use syn::{
-    parse::{discouraged::Speculative as _, Parse, ParseStream, Parser},
-    parse_quote,
-    punctuated::Punctuated,
-    spanned::Spanned as _,
-    token, Error, Ident, Result,
-};
-
-use crate::{
-    parsing::Type,
-    utils::{validate_tuple, Either},
-};
-
-/// Expands a [`From`] derive macro.
-pub fn expand(input: &syn::DeriveInput, _: &'static str) -> Result<TokenStream> {
-=======
 
 use std::{cmp, iter};
 
@@ -38,7 +16,6 @@
 
 /// Expands a [`From`] derive macro.
 pub fn expand(input: &syn::DeriveInput, _: &'static str) -> syn::Result<TokenStream> {
->>>>>>> 60ed1e72
     match &input.data {
         syn::Data::Struct(data) => Expansion {
             attrs: StructAttribute::parse_attrs(&input.attrs, &data.fields)?
@@ -71,11 +48,7 @@
                     }
                     Ok(attrs)
                 })
-<<<<<<< HEAD
-                .collect::<Result<Vec<_>>>()?;
-=======
                 .collect::<syn::Result<Vec<_>>>()?;
->>>>>>> 60ed1e72
 
             data.variants
                 .iter()
@@ -93,11 +66,7 @@
                 })
                 .collect()
         }
-<<<<<<< HEAD
-        syn::Data::Union(data) => Err(Error::new(
-=======
         syn::Data::Union(data) => Err(syn::Error::new(
->>>>>>> 60ed1e72
             data.union_token.span(),
             "`From` cannot be derived for unions",
         )),
@@ -119,29 +88,6 @@
 }
 
 impl StructAttribute {
-<<<<<<< HEAD
-    /// Parses [`StructAttribute`] from the provided [`syn::Attribute`]s.
-    fn parse_attrs(
-        attrs: impl AsRef<[syn::Attribute]>,
-        fields: &syn::Fields,
-    ) -> Result<Option<Self>> {
-        fn infer<T>(v: T) -> T
-        where
-            T: for<'a> FnOnce(ParseStream<'a>) -> Result<StructAttribute>,
-        {
-            v
-        }
-
-        Ok(attrs
-            .as_ref()
-            .iter()
-            .filter(|attr| attr.path.is_ident("from"))
-            .try_fold(None, |attrs, attr| {
-                let field_attr = Parser::parse2(
-                    infer(|stream| Self::parse(stream, fields)),
-                    attr.tokens.clone(),
-                )?;
-=======
     /// Parses a [`StructAttribute`] from the provided [`syn::Attribute`]s.
     fn parse_attrs(
         attrs: impl AsRef<[syn::Attribute]>,
@@ -155,7 +101,6 @@
                 let field_attr = attr.parse_args_with(|stream: ParseStream<'_>| {
                     Self::parse(stream, fields)
                 })?;
->>>>>>> 60ed1e72
                 match (attrs, field_attr) {
                     (
                         Some((path, StructAttribute::Types(mut tys))),
@@ -164,17 +109,10 @@
                         tys.extend(more);
                         Ok(Some((path, StructAttribute::Types(tys))))
                     }
-<<<<<<< HEAD
-                    (None, field_attr) => Ok(Some((&attr.path, field_attr))),
-                    _ => Err(Error::new(
-                        attr.path.span(),
-                        "Only single `#[from(...)]` attribute is allowed here",
-=======
                     (None, field_attr) => Ok(Some((attr.path(), field_attr))),
                     _ => Err(syn::Error::new(
                         attr.path().span(),
                         "only single `#[from(...)]` attribute is allowed here",
->>>>>>> 60ed1e72
                     )),
                 }
             })?
@@ -182,24 +120,6 @@
     }
 
     /// Parses single [`StructAttribute`].
-<<<<<<< HEAD
-    fn parse(input: ParseStream, fields: &syn::Fields) -> Result<Self> {
-        use proc_macro2::Delimiter::Parenthesis;
-
-        let error_span = input.cursor().group(Parenthesis).map(|(_, span, _)| span);
-        let content;
-        syn::parenthesized!(content in input);
-        let error_span = error_span.unwrap_or_else(|| unreachable!());
-
-        let ahead = content.fork();
-        match ahead.parse::<syn::Path>() {
-            Ok(p) if p.is_ident("forward") => {
-                content.advance_to(&ahead);
-                Ok(Self::Forward)
-            }
-            Ok(p) if p.is_ident("types") => legacy_error(&ahead, error_span, fields),
-            _ => content.parse_terminated(Type::parse).map(Self::Types),
-=======
     fn parse(input: ParseStream<'_>, fields: &syn::Fields) -> syn::Result<Self> {
         let ahead = input.fork();
         match ahead.parse::<syn::Path>() {
@@ -211,7 +131,6 @@
             _ => input
                 .parse_terminated(Type::parse, token::Comma)
                 .map(Self::Types),
->>>>>>> 60ed1e72
         }
     }
 }
@@ -227,7 +146,6 @@
 enum VariantAttribute {
     /// Explicitly derive [`From`].
     From,
-<<<<<<< HEAD
 
     /// [`Type`]s to derive [`From`].
     Types(Punctuated<Type, token::Comma>),
@@ -235,53 +153,11 @@
     /// Forward [`From`] implementation.
     Forward,
 
-=======
-
-    /// [`Type`]s to derive [`From`].
-    Types(Punctuated<Type, token::Comma>),
-
-    /// Forward [`From`] implementation.
-    Forward,
-
->>>>>>> 60ed1e72
     /// Skip variant.
     Skip,
 }
 
 impl VariantAttribute {
-<<<<<<< HEAD
-    /// Parses [`VariantAttribute`] from the provided [`syn::Attribute`]s.
-    fn parse_attrs(
-        attrs: impl AsRef<[syn::Attribute]>,
-        fields: &syn::Fields,
-    ) -> Result<Option<Self>> {
-        fn infer<T>(v: T) -> T
-        where
-            T: for<'a> FnOnce(ParseStream<'a>) -> Result<VariantAttribute>,
-        {
-            v
-        }
-
-        Ok(attrs
-            .as_ref()
-            .iter()
-            .filter(|attr| attr.path.is_ident("from"))
-            .try_fold(None, |mut attrs, attr| {
-                let field_attr = Parser::parse2(
-                    infer(|stream| Self::parse(stream, fields)),
-                    attr.tokens.clone(),
-                )?;
-                if let Some((path, _)) = attrs.replace((&attr.path, field_attr)) {
-                    Err(Error::new(
-                        path.span(),
-                        "Only single `#[from(...)]` attribute is allowed here",
-                    ))
-                } else {
-                    Ok(attrs)
-                }
-            })?
-            .map(|(_, attr)| attr))
-=======
     /// Parses a [`VariantAttribute`] from the provided [`syn::Attribute`]s.
     fn parse_attrs(
         attrs: impl AsRef<[syn::Attribute]>,
@@ -330,245 +206,9 @@
                     .map(Self::Types),
             }
         })
->>>>>>> 60ed1e72
-    }
-}
-
-<<<<<<< HEAD
-    /// Parses [`VariantAttribute`].
-    fn parse(input: ParseStream, fields: &syn::Fields) -> Result<Self> {
-        use proc_macro2::Delimiter::Parenthesis;
-
-        if input.is_empty() {
-            return Ok(Self::From);
-        }
-
-        let error_span = input.cursor().group(Parenthesis).map(|(_, span, _)| span);
-        let content;
-        syn::parenthesized!(content in input);
-        let error_span = error_span.unwrap_or_else(|| unreachable!());
-
-        let ahead = content.fork();
-        match ahead.parse::<syn::Path>() {
-            Ok(p) if p.is_ident("forward") => {
-                content.advance_to(&ahead);
-                Ok(Self::Forward)
-            }
-            Ok(p) if p.is_ident("skip") || p.is_ident("ignore") => {
-                content.advance_to(&ahead);
-                Ok(Self::Skip)
-            }
-            Ok(p) if p.is_ident("types") => legacy_error(&ahead, error_span, fields),
-            _ => content.parse_terminated(Type::parse).map(Self::Types),
-        }
-    }
-}
-
-impl From<StructAttribute> for VariantAttribute {
-    fn from(value: StructAttribute) -> Self {
-        match value {
-            StructAttribute::Types(tys) => Self::Types(tys),
-            StructAttribute::Forward => Self::Forward,
-        }
-    }
-}
-
-/// Helper struct to generate [`From`] implementation a struct or enum.
-struct Expansion<'a> {
-    /// [`From`] attributes.
-    ///
-    /// As [`VariantAttribute`] is superset of [`StructAttribute`], we use it
-    /// for both derives.
-    attrs: Option<&'a VariantAttribute>,
-
-    /// Struct or enum [`Ident`].
-    ident: &'a Ident,
-
-    /// Variant [`Ident`] in case of enum expansion.
-    variant: Option<&'a Ident>,
-
-    /// Struct or variant [`syn::Fields`].
-    fields: &'a syn::Fields,
-
-    /// Struct or enum [`syn::Generics`].
-    generics: &'a syn::Generics,
-
-    /// Indicator whether one of the enum variants has
-    /// [`VariantAttribute::From`], [`VariantAttribute::Types`] or
-    /// [`VariantAttribute::Forward`].
-    ///
-    /// Always [`false`] for structs.
-    has_explicit_from: bool,
-}
-
-impl<'a> Expansion<'a> {
-    /// Expands [`From`] implementations for struct or enum variant.
-    fn expand(&self) -> Result<TokenStream> {
-        let ident = self.ident;
-        let field_tys = self.fields.iter().map(|f| &f.ty).collect::<Vec<_>>();
-        let (impl_gens, ty_gens, where_clause) = self.generics.split_for_impl();
-
-        let skip_variant = self.has_explicit_from
-            || (self.variant.is_some() && self.fields.is_empty());
-        match (self.attrs, skip_variant) {
-            (Some(VariantAttribute::Types(tys)), _) => {
-                tys.iter().map(|ty| {
-                    let variant = self.variant.iter();
-
-                    let mut from_tys = validate_tuple(ty, self.fields.len())?;
-                    let init = self.expand_fields(|ident, ty, index| {
-                        let ident = ident.into_iter();
-                        let index = index.into_iter();
-                        let from_ty = from_tys.next().unwrap_or_else(|| unreachable!());
-                        quote! {
-                            #( #ident: )* <#ty as ::core::convert::From<#from_ty>>::from(
-                                value #( .#index )*
-                            ),
-                        }
-                    });
-
-                    Ok(quote! {
-                        #[automatically_derived]
-                        impl #impl_gens ::core::convert::From<#ty>
-                            for #ident #ty_gens
-                            #where_clause
-                        {
-                            #[inline]
-                            fn from(value: #ty) -> Self {
-                                #ident #( :: #variant )* #init
-                            }
-                        }
-                    })
-                })
-                .collect()
-            }
-            (Some(VariantAttribute::From), _) | (None, false) => {
-                let variant = self.variant.iter();
-                let init = self.expand_fields(|ident, _, index| {
-                    let ident = ident.into_iter();
-                    let index = index.into_iter();
-                    quote! { #( #ident: )* value #( . #index )*, }
-                });
-
-                Ok(quote! {
-                    #[automatically_derived]
-                    impl #impl_gens ::core::convert::From<(#( #field_tys ),*)>
-                        for #ident #ty_gens
-                        #where_clause
-                    {
-                        #[inline]
-                        fn from(value: (#( #field_tys ),*)) -> Self {
-                            #ident #( :: #variant )* #init
-                        }
-                    }
-                })
-            }
-            (Some(VariantAttribute::Forward), _) => {
-                let mut i = 0;
-                let mut gen_idents = Vec::with_capacity(self.fields.len());
-                let init = self.expand_fields(|ident, ty, index| {
-                    let ident = ident.into_iter();
-                    let index = index.into_iter();
-                    let gen_ident = format_ident!("__FromT{i}");
-                    let out = quote! {
-                        #( #ident: )* <#ty as ::core::convert::From<#gen_ident>>::from(
-                            value #( .#index )*
-                        ),
-                    };
-                    gen_idents.push(gen_ident);
-                    i += 1;
-                    out
-                });
-
-                let variant = self.variant.iter();
-                let generics = {
-                    let mut generics = self.generics.clone();
-                    for (ty, ident) in field_tys.iter().zip(&gen_idents) {
-                        generics.make_where_clause().predicates.push(
-                            parse_quote! { #ty: ::core::convert::From<#ident> },
-                        );
-                        generics
-                            .params
-                            .push(syn::TypeParam::from(ident.clone()).into());
-                    }
-                    generics
-                };
-                let (impl_gens, _, where_clause) = generics.split_for_impl();
-
-                Ok(quote! {
-                    #[automatically_derived]
-                    impl #impl_gens ::core::convert::From<(#( #gen_idents ),*)>
-                        for #ident #ty_gens
-                        #where_clause
-                    {
-                        #[inline]
-                        fn from(value: (#( #gen_idents ),*)) -> Self {
-                            #ident #(:: #variant)* #init
-                        }
-                    }
-                })
-            }
-            (Some(VariantAttribute::Skip), _) | (None, true) => {
-                Ok(TokenStream::new())
-            }
-        }
-    }
-
-    /// Expands fields initialization wrapped into [`token::Brace`] in case of
-    /// [`syn::FieldsNamed`] or [`token::Paren`] in case of
-    /// [`syn::FieldsUnnamed`].
-    fn expand_fields(
-        &self,
-        mut wrap: impl FnMut(Option<&Ident>, &syn::Type, Option<syn::Index>) -> TokenStream,
-    ) -> TokenStream {
-        let surround = match self.fields {
-            syn::Fields::Named(_) | syn::Fields::Unnamed(_) => {
-                Some(|tokens| match self.fields {
-                    syn::Fields::Named(named) => {
-                        let mut out = TokenStream::new();
-                        named
-                            .brace_token
-                            .surround(&mut out, |out| out.append_all(tokens));
-                        out
-                    }
-                    syn::Fields::Unnamed(unnamed) => {
-                        let mut out = TokenStream::new();
-                        unnamed
-                            .paren_token
-                            .surround(&mut out, |out| out.append_all(tokens));
-                        out
-                    }
-                    syn::Fields::Unit => unreachable!(),
-                })
-            }
-            syn::Fields::Unit => None,
-        };
-
-        surround
-            .map(|surround| {
-                surround(if self.fields.len() == 1 {
-                    let field = self
-                        .fields
-                        .iter()
-                        .next()
-                        .unwrap_or_else(|| unreachable!("self.fields.len() == 1"));
-                    wrap(field.ident.as_ref(), &field.ty, None)
-                } else {
-                    self.fields
-                        .iter()
-                        .enumerate()
-                        .map(|(i, field)| {
-                            wrap(field.ident.as_ref(), &field.ty, Some(i.into()))
-                        })
-                        .collect()
-                })
-            })
-            .unwrap_or_default()
-    }
-}
-
-/// Constructs [`Error`] for legacy syntax: `#[from(types(i32, "&str"))]`.
-=======
+    }
+}
+
 impl From<StructAttribute> for VariantAttribute {
     fn from(value: StructAttribute) -> Self {
         match value {
@@ -881,29 +521,15 @@
 }
 
 /// Constructs a [`syn::Error`] for legacy syntax: `#[from(types(i32, "&str"))]`.
->>>>>>> 60ed1e72
 fn legacy_error<T>(
     tokens: ParseStream<'_>,
     span: Span,
     fields: &syn::Fields,
-<<<<<<< HEAD
-) -> Result<T> {
-=======
 ) -> syn::Result<T> {
->>>>>>> 60ed1e72
     let content;
     syn::parenthesized!(content in tokens);
 
     let types = content
-<<<<<<< HEAD
-        .parse_terminated::<_, token::Comma>(syn::NestedMeta::parse)?
-        .into_iter()
-        .map(|meta| {
-            let value = match meta {
-                syn::NestedMeta::Meta(meta) => meta.into_token_stream().to_string(),
-                syn::NestedMeta::Lit(syn::Lit::Str(str)) => str.value(),
-                syn::NestedMeta::Lit(_) => unreachable!(),
-=======
         .parse_terminated(polyfill::NestedMeta::parse, token::Comma)?
         .into_iter()
         .map(|meta| {
@@ -913,7 +539,6 @@
                 }
                 polyfill::NestedMeta::Lit(syn::Lit::Str(str)) => str.value(),
                 polyfill::NestedMeta::Lit(_) => unreachable!(),
->>>>>>> 60ed1e72
             };
             if fields.len() > 1 {
                 format!(
@@ -951,11 +576,7 @@
         .collect::<Vec<_>>()
         .join(", ");
 
-<<<<<<< HEAD
-    Err(Error::new(
-=======
     Err(syn::Error::new(
->>>>>>> 60ed1e72
         span,
         format!("legacy syntax, remove `types` and use `{types}` instead"),
     ))
