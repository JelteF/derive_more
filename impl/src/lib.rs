--- conflicted
+++ resolved
@@ -57,16 +57,12 @@
 mod mul_like;
 #[cfg(feature = "not")]
 mod not_like;
-<<<<<<< HEAD
 #[cfg(any(
     feature = "debug",
     feature = "display",
     feature = "from",
     feature = "into",
 ))]
-=======
-#[cfg(any(feature = "debug", feature = "display", feature = "from"))]
->>>>>>> 60ed1e72
 pub(crate) mod parsing;
 #[cfg(feature = "sum")]
 mod sum_like;
