//! Implementation of a [`FromStr`] derive macro.

#[cfg(doc)]
use std::str::FromStr;
use std::{collections::HashMap, iter};

use proc_macro2::TokenStream;
use quote::{format_ident, quote, ToTokens};
use syn::{parse_quote, spanned::Spanned as _};

<<<<<<< HEAD
use crate::utils::{
    attr::{self, ParseMultiple as _},
    Spanning,
};
=======
use crate::utils::Either;
>>>>>>> 02100981

/// Expands a [`FromStr`] derive macro.
pub fn expand(input: &syn::DeriveInput, _: &'static str) -> syn::Result<TokenStream> {
    match &input.data {
        syn::Data::Struct(data) => Ok(if data.fields.is_empty() {
            FlatExpansion::try_from(input)?.into_token_stream()
        } else {
            ForwardExpansion::try_from(input)?.into_token_stream()
        }),
        syn::Data::Enum(_) => Ok(FlatExpansion::try_from(input)?.into_token_stream()),
        syn::Data::Union(data) => Err(syn::Error::new(
            data.union_token.span(),
            "`FromStr` cannot be derived for unions",
        )),
    }
}

/// Expansion of a macro for generating a forwarding [`FromStr`] implementation of a struct.
struct ForwardExpansion<'i> {
    /// [`syn::Ident`] and [`syn::Generics`] of the struct.
    ///
    /// [`syn::Ident`]: struct@syn::Ident
    self_ty: (&'i syn::Ident, &'i syn::Generics),

    /// [`syn::Field`] representing the wrapped type to forward implementation on.
    inner: &'i syn::Field,
}

impl<'i> TryFrom<&'i syn::DeriveInput> for ForwardExpansion<'i> {
    type Error = syn::Error;

    fn try_from(input: &'i syn::DeriveInput) -> syn::Result<Self> {
        let syn::Data::Struct(data) = &input.data else {
            return Err(syn::Error::new(
                input.span(),
                "expected a struct for forward `FromStr` derive",
            ));
        };
        if let Some(attr) = input
            .attrs
            .iter()
            .find(|attr| attr.path().is_ident("from_str"))
        {
            return Err(syn::Error::new(
                attr.path().span(),
                "no attribute is allowed here",
            ));
        }

        // TODO: Unite these two conditions via `&&` once MSRV is bumped to 1.88 or above.
        if data.fields.len() != 1 {
            return Err(syn::Error::new(
                data.fields.span(),
                "only structs with single field can derive `FromStr`",
            ));
        }
        let Some(inner) = data.fields.iter().next() else {
            return Err(syn::Error::new(
                data.fields.span(),
                "only structs with single field can derive `FromStr`",
            ));
        };

        Ok(Self {
            self_ty: (&input.ident, &input.generics),
            inner,
        })
    }
}

impl ToTokens for ForwardExpansion<'_> {
    /// Expands a forwarding [`FromStr`] implementations for a struct.
    fn to_tokens(&self, tokens: &mut TokenStream) {
        let inner_ty = &self.inner.ty;
        let ty = self.self_ty.0;

        let mut generics = self.self_ty.1.clone();
        if !generics.params.is_empty() {
            generics.make_where_clause().predicates.push(parse_quote! {
                #inner_ty: derive_more::core::str::FromStr
            });
        }
        let (impl_generics, ty_generics, where_clause) = generics.split_for_impl();

        let constructor = self.inner.self_constructor([parse_quote! { v }]);

        quote! {
            #[automatically_derived]
            impl #impl_generics derive_more::core::str::FromStr for #ty #ty_generics #where_clause {
                type Err = <#inner_ty as derive_more::core::str::FromStr>::Err;

                #[inline]
                fn from_str(s: &str) -> derive_more::core::result::Result<Self, Self::Err> {
                    derive_more::core::str::FromStr::from_str(s).map(|v| #constructor)
                }
            }
        }.to_tokens(tokens);
    }
}

/// Expansion of a macro for generating a flat [`FromStr`] implementation of an enum or a struct.
struct FlatExpansion<'i> {
    /// [`syn::Ident`] and [`syn::Generics`] of the enum/struct.
    ///
    /// [`syn::Ident`]: struct@syn::Ident
    self_ty: (&'i syn::Ident, &'i syn::Generics),

    /// [`syn::Ident`]s along with the matched values (enum variants or struct itself).
    ///
    /// [`syn::Ident`]: struct@syn::Ident
<<<<<<< HEAD
    variants: Vec<(&'i syn::Ident, Option<attr::RenameAll>)>,

    /// Optional [`attr::RenameAll`] indicating the case convertion to be applied to all the enum
    /// variants.
    rename_all: Option<attr::RenameAll>,
=======
    matches: Vec<(
        &'i syn::Ident,
        Either<&'i syn::DataStruct, &'i syn::Variant>,
    )>,
>>>>>>> 02100981
}

impl<'i> TryFrom<&'i syn::DeriveInput> for FlatExpansion<'i> {
    type Error = syn::Error;

    fn try_from(input: &'i syn::DeriveInput) -> syn::Result<Self> {
<<<<<<< HEAD
        let syn::Data::Enum(data) = &input.data else {
            return Err(syn::Error::new(
                input.span(),
                "expected an enum for flat `FromStr` derive",
            ));
        };
        let attr_ident = &format_ident!("from_str");

        let variants = data
            .variants
            .iter()
            .map(|variant| {
                if !variant.fields.is_empty() {
=======
        let matches = match &input.data {
            syn::Data::Struct(data) => {
                if !data.fields.is_empty() {
>>>>>>> 02100981
                    return Err(syn::Error::new(
                        data.fields.span(),
                        "only structs with no fields can derive `FromStr`",
                    ));
                }
<<<<<<< HEAD
                let attr = attr::RenameAll::parse_attrs(&variant.attrs, attr_ident)?
                    .map(Spanning::into_inner);
                Ok((&variant.ident, attr))
            })
            .collect::<syn::Result<_>>()?;

        Ok(Self {
            ident: &input.ident,
            generics: &input.generics,
            variants,
            rename_all: attr::RenameAll::parse_attrs(&input.attrs, attr_ident)?
                .map(Spanning::into_inner),
=======
                vec![(&input.ident, Either::Left(data))]
            }
            syn::Data::Enum(data) => data
                .variants
                .iter()
                .map(|variant| {
                    if !variant.fields.is_empty() {
                        return Err(syn::Error::new(
                            variant.fields.span(),
                            "only enums with no fields can derive `FromStr`",
                        ));
                    }
                    Ok((&variant.ident, Either::Right(variant)))
                })
                .collect::<syn::Result<_>>()?,
            syn::Data::Union(_) => {
                return Err(syn::Error::new(
                    input.span(),
                    "expected an enum or a struct for flat `FromStr` derive",
                ))
            }
        };

        Ok(Self {
            self_ty: (&input.ident, &input.generics),
            matches,
>>>>>>> 02100981
        })
    }
}

impl ToTokens for FlatExpansion<'_> {
    /// Expands a flat [`FromStr`] implementations for an enum.
    fn to_tokens(&self, tokens: &mut TokenStream) {
        let ty = self.self_ty.0;
        let (impl_generics, ty_generics, where_clause) =
            self.self_ty.1.split_for_impl();
        let ty_name = ty.to_string();

<<<<<<< HEAD
        let scrutinee_lowercased = self
            .rename_all
            .is_none()
            .then(|| quote! { .to_lowercase().as_str() });
        let match_arms = if let Some(enum_rename) = self.rename_all {
            self.variants
                .iter()
                .map(|(variant, variant_rename)| {
                    let converted = variant_rename
                        .unwrap_or(enum_rename)
                        .convert_case(&variant.to_string());

                    quote! { #converted => Self::#variant, }
                })
                .collect::<Vec<_>>()
        } else {
            let mut similar_lowercased = <HashMap<_, u8>>::new();
            for (variant, variant_rename) in &self.variants {
                let name = variant.to_string();
                let lowercased = name.to_lowercase();
                if let Some(rename) = variant_rename {
                    let renamed_lowercased = rename.convert_case(&name);
                    if renamed_lowercased != lowercased {
                        *similar_lowercased.entry(renamed_lowercased).or_default() += 1;
                    }
                }
                *similar_lowercased.entry(lowercased).or_default() += 1;
            }

            self.variants
                .iter()
                .map(|(variant, variant_rename)| {
                    let name = variant.to_string();
                    if let Some(rename) = variant_rename {
                        let exact_name = rename.convert_case(&name);

                        quote! { _ if s == #exact_name => Self::#variant, }
                    } else {
                        let lowercased = name.to_lowercase();
                        let exact_guard = (similar_lowercased[&lowercased] > 1)
                            .then(|| quote! { if s == #name });

                        quote! { #lowercased #exact_guard => Self::#variant, }
                    }
                })
                .collect()
        };
=======
        let similar_lowercased = self
            .matches
            .iter()
            .map(|(v, _)| v.to_string().to_lowercase())
            .fold(<HashMap<_, u8>>::new(), |mut counts, v| {
                *counts.entry(v).or_default() += 1;
                counts
            });

        let match_arms = self.matches.iter().map(|(ident, value)| {
            let name = ident.to_string();
            let lowercased = name.to_lowercase();

            let exact_guard =
                (similar_lowercased[&lowercased] > 1).then(|| quote! { if s == #name });
            let constructor = value.self_constructor_empty();

            quote! { #lowercased #exact_guard => #constructor, }
        });
>>>>>>> 02100981

        quote! {
            #[allow(unreachable_code)] // for empty enums
            #[automatically_derived]
            impl #impl_generics derive_more::core::str::FromStr for #ty #ty_generics #where_clause {
                type Err = derive_more::FromStrError;

                fn from_str(
                    s: &str,
                ) -> derive_more::core::result::Result<Self, derive_more::FromStrError> {
                    derive_more::core::result::Result::Ok(match s #scrutinee_lowercased {
                        #( #match_arms )*
                        _ => return derive_more::core::result::Result::Err(
                            derive_more::FromStrError::new(#ty_name),
                        ),
                    })
                }
            }
        }.to_tokens(tokens);
    }
}

/// Extension of [`syn::Fields`] used by this expansion.
trait FieldsExt {
    /// Generates a `name`d constructor with the provided `values` assigned to these
    /// [`syn::Fields`].
    ///
    /// # Panics
    ///
    /// If number of provided `values` doesn't match number of these [`syn::Fields`].
    fn constructor(
        &self,
        name: &syn::Path,
        values: impl IntoIterator<Item = syn::Ident>,
    ) -> TokenStream;

    /// Generates a `Self` type constructor with the provided `values` assigned to these
    /// [`syn::Fields`].
    ///
    /// # Panics
    ///
    /// If number of provided `values` doesn't match number of these [`syn::Fields`].
    fn self_constructor(
        &self,
        values: impl IntoIterator<Item = syn::Ident>,
    ) -> TokenStream {
        self.constructor(&self.self_ty(), values)
    }

    /// Generates a `Self` type constructor with no fields.
    ///
    /// # Panics
    ///
    /// If these [`syn::Fields`] are not [empty].
    ///
    /// [empty]: syn::Fields::is_empty
    fn self_constructor_empty(&self) -> TokenStream {
        self.self_constructor(iter::empty())
    }

    /// Returns a [`syn::Path`] representing a `Self` type of these [`syn::Fields`].
    fn self_ty(&self) -> syn::Path {
        parse_quote! { Self }
    }
}

impl FieldsExt for syn::Fields {
    fn constructor(
        &self,
        name: &syn::Path,
        values: impl IntoIterator<Item = syn::Ident>,
    ) -> TokenStream {
        let values = values.into_iter();
        let fields = match self {
            Self::Named(fields) => {
                let initializers = fields.named.iter().zip(values).map(|(f, value)| {
                    let ident = &f.ident;
                    quote! { #ident: #value }
                });
                Some(quote! { { #( #initializers, )*} })
            }
            Self::Unnamed(_) => Some(quote! { ( #( #values, )* ) }),
            Self::Unit => None,
        };
        quote! { #name #fields }
    }
}

impl FieldsExt for syn::Field {
    fn constructor(
        &self,
        name: &syn::Path,
        values: impl IntoIterator<Item = syn::Ident>,
    ) -> TokenStream {
        let mut values = values.into_iter();
        let value = values.next().expect("expected a single value");
        if values.next().is_some() {
            panic!("expected a single value");
        }

        if let Some(ident) = &self.ident {
            quote! { #name { #ident: #value } }
        } else {
            quote! { #name(#value) }
        }
    }
}

impl FieldsExt for syn::Variant {
    fn constructor(
        &self,
        name: &syn::Path,
        values: impl IntoIterator<Item = syn::Ident>,
    ) -> TokenStream {
        self.fields.constructor(name, values)
    }

    fn self_ty(&self) -> syn::Path {
        let variant = &self.ident;

        parse_quote! { Self::#variant }
    }
}

impl FieldsExt for syn::DataStruct {
    fn constructor(
        &self,
        name: &syn::Path,
        values: impl IntoIterator<Item = syn::Ident>,
    ) -> TokenStream {
        self.fields.constructor(name, values)
    }
}

impl<L: FieldsExt, R: FieldsExt> FieldsExt for Either<&L, &R> {
    fn constructor(
        &self,
        name: &syn::Path,
        values: impl IntoIterator<Item = syn::Ident>,
    ) -> TokenStream {
        match self {
            Self::Left(l) => l.constructor(name, values),
            Self::Right(r) => r.constructor(name, values),
        }
    }

    fn self_ty(&self) -> syn::Path {
        match self {
            Self::Left(l) => l.self_ty(),
            Self::Right(r) => r.self_ty(),
        }
    }
}<|MERGE_RESOLUTION|>--- conflicted
+++ resolved
@@ -8,14 +8,10 @@
 use quote::{format_ident, quote, ToTokens};
 use syn::{parse_quote, spanned::Spanned as _};
 
-<<<<<<< HEAD
 use crate::utils::{
     attr::{self, ParseMultiple as _},
-    Spanning,
+    Either, Spanning,
 };
-=======
-use crate::utils::Either;
->>>>>>> 02100981
 
 /// Expands a [`FromStr`] derive macro.
 pub fn expand(input: &syn::DeriveInput, _: &'static str) -> syn::Result<TokenStream> {
@@ -126,63 +122,32 @@
     /// [`syn::Ident`]s along with the matched values (enum variants or struct itself).
     ///
     /// [`syn::Ident`]: struct@syn::Ident
-<<<<<<< HEAD
-    variants: Vec<(&'i syn::Ident, Option<attr::RenameAll>)>,
+    matches: Vec<(
+        &'i syn::Ident,
+        Either<&'i syn::DataStruct, &'i syn::Variant>,
+        Option<attr::RenameAll>,
+    )>,
 
     /// Optional [`attr::RenameAll`] indicating the case convertion to be applied to all the enum
     /// variants.
     rename_all: Option<attr::RenameAll>,
-=======
-    matches: Vec<(
-        &'i syn::Ident,
-        Either<&'i syn::DataStruct, &'i syn::Variant>,
-    )>,
->>>>>>> 02100981
 }
 
 impl<'i> TryFrom<&'i syn::DeriveInput> for FlatExpansion<'i> {
     type Error = syn::Error;
 
     fn try_from(input: &'i syn::DeriveInput) -> syn::Result<Self> {
-<<<<<<< HEAD
-        let syn::Data::Enum(data) = &input.data else {
-            return Err(syn::Error::new(
-                input.span(),
-                "expected an enum for flat `FromStr` derive",
-            ));
-        };
         let attr_ident = &format_ident!("from_str");
 
-        let variants = data
-            .variants
-            .iter()
-            .map(|variant| {
-                if !variant.fields.is_empty() {
-=======
         let matches = match &input.data {
             syn::Data::Struct(data) => {
                 if !data.fields.is_empty() {
->>>>>>> 02100981
                     return Err(syn::Error::new(
                         data.fields.span(),
                         "only structs with no fields can derive `FromStr`",
                     ));
                 }
-<<<<<<< HEAD
-                let attr = attr::RenameAll::parse_attrs(&variant.attrs, attr_ident)?
-                    .map(Spanning::into_inner);
-                Ok((&variant.ident, attr))
-            })
-            .collect::<syn::Result<_>>()?;
-
-        Ok(Self {
-            ident: &input.ident,
-            generics: &input.generics,
-            variants,
-            rename_all: attr::RenameAll::parse_attrs(&input.attrs, attr_ident)?
-                .map(Spanning::into_inner),
-=======
-                vec![(&input.ident, Either::Left(data))]
+                vec![(&input.ident, Either::Left(data), None)]
             }
             syn::Data::Enum(data) => data
                 .variants
@@ -194,7 +159,10 @@
                             "only enums with no fields can derive `FromStr`",
                         ));
                     }
-                    Ok((&variant.ident, Either::Right(variant)))
+                    let attr =
+                        attr::RenameAll::parse_attrs(&variant.attrs, attr_ident)?
+                            .map(Spanning::into_inner);
+                    Ok((&variant.ident, Either::Right(variant), attr))
                 })
                 .collect::<syn::Result<_>>()?,
             syn::Data::Union(_) => {
@@ -208,7 +176,8 @@
         Ok(Self {
             self_ty: (&input.ident, &input.generics),
             matches,
->>>>>>> 02100981
+            rename_all: attr::RenameAll::parse_attrs(&input.attrs, attr_ident)?
+                .map(Spanning::into_inner),
         })
     }
 }
@@ -221,28 +190,28 @@
             self.self_ty.1.split_for_impl();
         let ty_name = ty.to_string();
 
-<<<<<<< HEAD
         let scrutinee_lowercased = self
             .rename_all
             .is_none()
             .then(|| quote! { .to_lowercase().as_str() });
-        let match_arms = if let Some(enum_rename) = self.rename_all {
-            self.variants
+        let match_arms = if let Some(default_renaming) = self.rename_all {
+            self.matches
                 .iter()
-                .map(|(variant, variant_rename)| {
-                    let converted = variant_rename
-                        .unwrap_or(enum_rename)
-                        .convert_case(&variant.to_string());
-
-                    quote! { #converted => Self::#variant, }
+                .map(|(ident, value, renaming)| {
+                    let converted = renaming
+                        .unwrap_or(default_renaming)
+                        .convert_case(&ident.to_string());
+                    let constructor = value.self_constructor_empty();
+
+                    quote! { #converted => #constructor, }
                 })
                 .collect::<Vec<_>>()
         } else {
             let mut similar_lowercased = <HashMap<_, u8>>::new();
-            for (variant, variant_rename) in &self.variants {
-                let name = variant.to_string();
+            for (ident, _, renaming) in &self.matches {
+                let name = ident.to_string();
                 let lowercased = name.to_lowercase();
-                if let Some(rename) = variant_rename {
+                if let Some(rename) = renaming {
                     let renamed_lowercased = rename.convert_case(&name);
                     if renamed_lowercased != lowercased {
                         *similar_lowercased.entry(renamed_lowercased).or_default() += 1;
@@ -251,45 +220,25 @@
                 *similar_lowercased.entry(lowercased).or_default() += 1;
             }
 
-            self.variants
+            self.matches
                 .iter()
-                .map(|(variant, variant_rename)| {
-                    let name = variant.to_string();
-                    if let Some(rename) = variant_rename {
+                .map(|(ident, value, renaming)| {
+                    let name = ident.to_string();
+                    let constructor = value.self_constructor_empty();
+                    if let Some(rename) = renaming {
                         let exact_name = rename.convert_case(&name);
 
-                        quote! { _ if s == #exact_name => Self::#variant, }
+                        quote! { _ if s == #exact_name => #constructor, }
                     } else {
                         let lowercased = name.to_lowercase();
                         let exact_guard = (similar_lowercased[&lowercased] > 1)
                             .then(|| quote! { if s == #name });
 
-                        quote! { #lowercased #exact_guard => Self::#variant, }
+                        quote! { #lowercased #exact_guard => #constructor, }
                     }
                 })
                 .collect()
         };
-=======
-        let similar_lowercased = self
-            .matches
-            .iter()
-            .map(|(v, _)| v.to_string().to_lowercase())
-            .fold(<HashMap<_, u8>>::new(), |mut counts, v| {
-                *counts.entry(v).or_default() += 1;
-                counts
-            });
-
-        let match_arms = self.matches.iter().map(|(ident, value)| {
-            let name = ident.to_string();
-            let lowercased = name.to_lowercase();
-
-            let exact_guard =
-                (similar_lowercased[&lowercased] > 1).then(|| quote! { if s == #name });
-            let constructor = value.self_constructor_empty();
-
-            quote! { #lowercased #exact_guard => #constructor, }
-        });
->>>>>>> 02100981
 
         quote! {
             #[allow(unreachable_code)] // for empty enums
