#![cfg_attr(
    not(all(feature = "add", feature = "mul")),
    allow(dead_code, unused_mut)
)]

use proc_macro2::TokenStream;
use quote::{format_ident, quote, ToTokens};
use syn::{
    parse_quote, punctuated::Punctuated, spanned::Spanned, Attribute, Data,
    DeriveInput, Error, Field, Fields, FieldsNamed, FieldsUnnamed, GenericParam,
    Generics, Ident, Index, Result, Token, Type, TypeGenerics, TypeParamBound, Variant,
    WhereClause,
};

#[cfg(any(
    feature = "as_ref",
    feature = "debug",
    feature = "display",
    feature = "from",
    feature = "from_str",
    feature = "into",
    feature = "try_from",
))]
pub(crate) use self::either::Either;
#[cfg(any(feature = "from", feature = "into"))]
pub(crate) use self::fields_ext::FieldsExt;
<<<<<<< HEAD
#[cfg(any(feature = "as_ref", feature = "from_str"))]
=======
#[cfg(any(feature = "as_ref", feature = "eq"))]
>>>>>>> b982f902
pub(crate) use self::generics_search::GenericsSearch;
#[cfg(any(
    feature = "as_ref",
    feature = "debug",
    feature = "display",
    feature = "from",
    feature = "from_str",
    feature = "into",
    feature = "try_from",
))]
pub(crate) use self::spanning::Spanning;

#[derive(Clone, Copy, Default)]
pub struct DeterministicState;

impl std::hash::BuildHasher for DeterministicState {
    type Hasher = std::collections::hash_map::DefaultHasher;

    fn build_hasher(&self) -> Self::Hasher {
        Self::Hasher::default()
    }
}

pub type HashMap<K, V> = std::collections::HashMap<K, V, DeterministicState>;
pub type HashSet<K> = std::collections::HashSet<K, DeterministicState>;

#[derive(Clone, Copy, Debug, Eq, PartialEq, Hash)]
pub enum RefType {
    No,
    Ref,
    Mut,
}

impl RefType {
    pub fn lifetime(self) -> TokenStream {
        match self {
            RefType::No => quote! {},
            _ => quote! { '__deriveMoreLifetime },
        }
    }

    pub fn reference(self) -> TokenStream {
        match self {
            RefType::No => quote! {},
            RefType::Ref => quote! { & },
            RefType::Mut => quote! { &mut },
        }
    }

    pub fn mutability(self) -> TokenStream {
        match self {
            RefType::Mut => quote! { mut },
            _ => quote! {},
        }
    }

    pub fn pattern_ref(self) -> TokenStream {
        match self {
            RefType::Ref => quote! { ref },
            RefType::Mut => quote! { ref mut },
            RefType::No => quote! {},
        }
    }

    pub fn reference_with_lifetime(self) -> TokenStream {
        if !self.is_ref() {
            return quote! {};
        }
        let lifetime = self.lifetime();
        let mutability = self.mutability();
        quote! { &#lifetime #mutability }
    }

    pub fn is_ref(self) -> bool {
        !matches!(self, RefType::No)
    }

    pub fn from_attr_name(name: &str) -> Self {
        match name {
            "owned" => RefType::No,
            "ref" => RefType::Ref,
            "ref_mut" => RefType::Mut,
            _ => panic!("`{name}` is not a `RefType`"),
        }
    }
}

pub fn numbered_vars(count: usize, prefix: &str) -> Vec<Ident> {
    (0..count).map(|i| format_ident!("__{prefix}{i}")).collect()
}

pub fn field_idents<'a>(fields: &'a [&'a Field]) -> Vec<&'a Ident> {
    fields
        .iter()
        .map(|f| {
            f.ident
                .as_ref()
                .expect("Tried to get field names of a tuple struct")
        })
        .collect()
}

pub fn get_field_types_iter<'a>(
    fields: &'a [&'a Field],
) -> Box<dyn Iterator<Item = &'a Type> + 'a> {
    Box::new(fields.iter().map(|f| &f.ty))
}

pub fn get_field_types<'a>(fields: &'a [&'a Field]) -> Vec<&'a Type> {
    get_field_types_iter(fields).collect()
}

pub fn add_extra_type_param_bound_op_output<'a>(
    generics: &'a Generics,
    trait_ident: &'a Ident,
) -> Generics {
    let mut generics = generics.clone();
    for type_param in &mut generics.type_params_mut() {
        let type_ident = &type_param.ident;
        let bound: TypeParamBound = parse_quote! {
            derive_more::core::ops::#trait_ident<Output = #type_ident>
        };
        type_param.bounds.push(bound)
    }

    generics
}

pub fn add_extra_ty_param_bound_op<'a>(
    generics: &'a Generics,
    trait_ident: &'a Ident,
) -> Generics {
    add_extra_ty_param_bound(generics, &quote! { derive_more::core::ops::#trait_ident })
}

pub fn add_extra_ty_param_bound<'a>(
    generics: &'a Generics,
    bound: &'a TokenStream,
) -> Generics {
    let mut generics = generics.clone();
    let bound: TypeParamBound = parse_quote! { #bound };
    for type_param in &mut generics.type_params_mut() {
        type_param.bounds.push(bound.clone())
    }

    generics
}

pub fn add_extra_generic_param(
    generics: &Generics,
    generic_param: TokenStream,
) -> Generics {
    let generic_param: GenericParam = parse_quote! { #generic_param };
    let mut generics = generics.clone();
    generics.params.push(generic_param);

    generics
}

pub fn add_extra_generic_type_param(
    generics: &Generics,
    generic_param: TokenStream,
) -> Generics {
    let generic_param: GenericParam = parse_quote! { #generic_param };
    let lifetimes: Vec<GenericParam> =
        generics.lifetimes().map(|x| x.clone().into()).collect();
    let type_params: Vec<GenericParam> =
        generics.type_params().map(|x| x.clone().into()).collect();
    let const_params: Vec<GenericParam> =
        generics.const_params().map(|x| x.clone().into()).collect();
    let mut generics = generics.clone();
    generics.params = Default::default();
    generics.params.extend(lifetimes);
    generics.params.extend(type_params);
    generics.params.push(generic_param);
    generics.params.extend(const_params);

    generics
}

pub fn add_extra_where_clauses(
    generics: &Generics,
    type_where_clauses: TokenStream,
) -> Generics {
    let mut type_where_clauses: WhereClause = parse_quote! { #type_where_clauses };
    let mut new_generics = generics.clone();
    if let Some(old_where) = new_generics.where_clause {
        type_where_clauses.predicates.extend(old_where.predicates)
    }
    new_generics.where_clause = Some(type_where_clauses);

    new_generics
}

pub fn add_where_clauses_for_new_ident<'a>(
    generics: &'a Generics,
    fields: &[&'a Field],
    type_ident: &Ident,
    type_where_clauses: TokenStream,
    sized: bool,
) -> Generics {
    let generic_param = if fields.len() > 1 {
        quote! { #type_ident: derive_more::core::marker::Copy }
    } else if sized {
        quote! { #type_ident }
    } else {
        quote! { #type_ident: ?derive_more::core::marker::Sized }
    };

    let generics = add_extra_where_clauses(generics, type_where_clauses);
    add_extra_generic_type_param(&generics, generic_param)
}

pub fn unnamed_to_vec(fields: &FieldsUnnamed) -> Vec<&Field> {
    fields.unnamed.iter().collect()
}

pub fn named_to_vec(fields: &FieldsNamed) -> Vec<&Field> {
    fields.named.iter().collect()
}

fn panic_one_field(trait_name: &str, trait_attr: &str) -> ! {
    panic!(
        "derive({trait_name}) only works when forwarding to a single field. \
         Try putting #[{trait_attr}] or #[{trait_attr}(ignore)] on the fields in the struct",
    )
}

#[derive(Copy, Clone, Debug, PartialEq, Eq)]
pub enum DeriveType {
    Unnamed,
    Named,
    Enum,
}

pub struct State<'input> {
    pub input: &'input DeriveInput,
    pub trait_name: &'static str,
    pub method_ident: Ident,
    pub trait_path: TokenStream,
    pub trait_path_params: Vec<TokenStream>,
    pub trait_attr: String,
    pub derive_type: DeriveType,
    pub fields: Vec<&'input Field>,
    pub variants: Vec<&'input Variant>,
    pub variant_states: Vec<State<'input>>,
    pub variant: Option<&'input Variant>,
    pub generics: Generics,
    pub default_info: FullMetaInfo,
    full_meta_infos: Vec<FullMetaInfo>,
}

#[derive(Default, Clone)]
pub struct AttrParams {
    pub enum_: Vec<&'static str>,
    pub variant: Vec<&'static str>,
    pub struct_: Vec<&'static str>,
    pub field: Vec<&'static str>,
}

impl AttrParams {
    pub fn new(params: Vec<&'static str>) -> AttrParams {
        AttrParams {
            enum_: params.clone(),
            struct_: params.clone(),
            variant: params.clone(),
            field: params,
        }
    }
    pub fn struct_(params: Vec<&'static str>) -> AttrParams {
        AttrParams {
            enum_: vec![],
            struct_: params,
            variant: vec![],
            field: vec![],
        }
    }
}

impl<'input> State<'input> {
    pub fn new<'arg_input>(
        input: &'arg_input DeriveInput,
        trait_name: &'static str,
        trait_attr: String,
    ) -> Result<State<'arg_input>> {
        State::new_impl(input, trait_name, trait_attr, AttrParams::default(), true)
    }

    pub fn with_field_ignore<'arg_input>(
        input: &'arg_input DeriveInput,
        trait_name: &'static str,
        trait_attr: String,
    ) -> Result<State<'arg_input>> {
        State::new_impl(
            input,
            trait_name,
            trait_attr,
            AttrParams::new(vec!["ignore"]),
            true,
        )
    }

    pub fn with_field_ignore_and_forward<'arg_input>(
        input: &'arg_input DeriveInput,
        trait_name: &'static str,
        trait_attr: String,
    ) -> Result<State<'arg_input>> {
        State::new_impl(
            input,
            trait_name,
            trait_attr,
            AttrParams::new(vec!["ignore", "forward"]),
            true,
        )
    }

    pub fn with_field_ignore_and_refs<'arg_input>(
        input: &'arg_input DeriveInput,
        trait_name: &'static str,
        trait_attr: String,
    ) -> Result<State<'arg_input>> {
        State::new_impl(
            input,
            trait_name,
            trait_attr,
            AttrParams::new(vec!["ignore", "owned", "ref", "ref_mut"]),
            true,
        )
    }

    pub fn with_attr_params<'arg_input>(
        input: &'arg_input DeriveInput,
        trait_name: &'static str,
        trait_attr: String,
        allowed_attr_params: AttrParams,
    ) -> Result<State<'arg_input>> {
        State::new_impl(input, trait_name, trait_attr, allowed_attr_params, true)
    }

    fn new_impl<'arg_input>(
        input: &'arg_input DeriveInput,
        trait_name: &'static str,
        trait_attr: String,
        allowed_attr_params: AttrParams,
        add_type_bound: bool,
    ) -> Result<State<'arg_input>> {
        let trait_name = trait_name.trim_end_matches("ToInner");
        let trait_ident = format_ident!("{trait_name}");
        let method_ident = format_ident!("{trait_attr}");
        let trait_path = quote! { derive_more::with_trait::#trait_ident };
        let (derive_type, fields, variants): (_, Vec<_>, Vec<_>) = match input.data {
            Data::Struct(ref data_struct) => match data_struct.fields {
                Fields::Unnamed(ref fields) => {
                    (DeriveType::Unnamed, unnamed_to_vec(fields), vec![])
                }

                Fields::Named(ref fields) => {
                    (DeriveType::Named, named_to_vec(fields), vec![])
                }
                Fields::Unit => (DeriveType::Named, vec![], vec![]),
            },
            Data::Enum(ref data_enum) => (
                DeriveType::Enum,
                vec![],
                data_enum.variants.iter().collect(),
            ),
            Data::Union(_) => {
                panic!("cannot derive({trait_name}) for union")
            }
        };
        let attrs: Vec<_> = if derive_type == DeriveType::Enum {
            variants.iter().map(|v| &v.attrs).collect()
        } else {
            fields.iter().map(|f| &f.attrs).collect()
        };

        let (allowed_attr_params_outer, allowed_attr_params_inner) =
            if derive_type == DeriveType::Enum {
                (&allowed_attr_params.enum_, &allowed_attr_params.variant)
            } else {
                (&allowed_attr_params.struct_, &allowed_attr_params.field)
            };

        let struct_meta_info =
            get_meta_info(&trait_attr, &input.attrs, allowed_attr_params_outer)?;
        let meta_infos: Result<Vec<_>> = attrs
            .iter()
            .map(|attrs| get_meta_info(&trait_attr, attrs, allowed_attr_params_inner))
            .collect();
        let meta_infos = meta_infos?;
        let first_match = meta_infos
            .iter()
            .find_map(|info| info.enabled.map(|_| info));

        // Default to enabled true, except when first attribute has explicit
        // enabling.
        //
        // Except for derive Error.
        //
        // The way `else` case works is that if any field have any valid
        // attribute specified, then all fields without any attributes
        // specified are filtered out from `State::enabled_fields`.
        //
        // However, derive Error *infers* fields and there are cases when
        // one of the fields may have an attribute specified, but another field
        // would be inferred. So, for derive Error macro we default enabled
        // to true unconditionally (i.e., even if some fields have attributes
        // specified).
        let default_enabled = if trait_name == "Error" {
            true
        } else {
            first_match.map_or(true, |info| !info.enabled.unwrap())
        };

        let defaults = struct_meta_info.into_full(FullMetaInfo {
            enabled: default_enabled,
            forward: false,
            // Default to owned true, except when first attribute has one of owned,
            // ref or ref_mut
            // - not a single attribute means default true
            // - an attribute, but non of owned, ref or ref_mut means default true
            // - an attribute, and owned, ref or ref_mut means default false
            owned: first_match.map_or(true, |info| {
                info.owned.is_none() && info.ref_.is_none() || info.ref_mut.is_none()
            }),
            ref_: false,
            ref_mut: false,
            info: MetaInfo::default(),
        });

        let full_meta_infos: Vec<_> = meta_infos
            .into_iter()
            .map(|info| info.into_full(defaults.clone()))
            .collect();

        let variant_states: Result<Vec<_>> = if derive_type == DeriveType::Enum {
            variants
                .iter()
                .zip(full_meta_infos.iter().cloned())
                .map(|(variant, info)| {
                    State::from_variant(
                        input,
                        trait_name,
                        trait_attr.clone(),
                        allowed_attr_params.clone(),
                        variant,
                        info,
                    )
                })
                .collect()
        } else {
            Ok(vec![])
        };

        let generics = if add_type_bound {
            add_extra_ty_param_bound(&input.generics, &trait_path)
        } else {
            input.generics.clone()
        };

        Ok(State {
            input,
            trait_name,
            method_ident,
            trait_path,
            trait_path_params: vec![],
            trait_attr,
            // input,
            fields,
            variants,
            variant_states: variant_states?,
            variant: None,
            derive_type,
            generics,
            full_meta_infos,
            default_info: defaults,
        })
    }

    pub fn from_variant<'arg_input>(
        input: &'arg_input DeriveInput,
        trait_name: &'static str,
        trait_attr: String,
        allowed_attr_params: AttrParams,
        variant: &'arg_input Variant,
        default_info: FullMetaInfo,
    ) -> Result<State<'arg_input>> {
        let trait_name = trait_name.trim_end_matches("ToInner");
        let trait_ident = format_ident!("{trait_name}");
        let method_ident = format_ident!("{trait_attr}");
        let trait_path = quote! { derive_more::with_trait::#trait_ident };
        let (derive_type, fields): (_, Vec<_>) = match variant.fields {
            Fields::Unnamed(ref fields) => {
                (DeriveType::Unnamed, unnamed_to_vec(fields))
            }

            Fields::Named(ref fields) => (DeriveType::Named, named_to_vec(fields)),
            Fields::Unit => (DeriveType::Named, vec![]),
        };

        let meta_infos: Result<Vec<_>> = fields
            .iter()
            .map(|f| &f.attrs)
            .map(|attrs| get_meta_info(&trait_attr, attrs, &allowed_attr_params.field))
            .collect();
        let meta_infos = meta_infos?;
        let full_meta_infos: Vec<_> = meta_infos
            .into_iter()
            .map(|info| info.into_full(default_info.clone()))
            .collect();

        let generics = add_extra_ty_param_bound(&input.generics, &trait_path);

        Ok(State {
            input,
            trait_name,
            trait_path,
            trait_path_params: vec![],
            trait_attr,
            method_ident,
            // input,
            fields,
            variants: vec![],
            variant_states: vec![],
            variant: Some(variant),
            derive_type,
            generics,
            full_meta_infos,
            default_info,
        })
    }
    pub fn add_trait_path_type_param(&mut self, param: TokenStream) {
        self.trait_path_params.push(param);
    }

    pub fn assert_single_enabled_field<'state>(
        &'state self,
    ) -> SingleFieldData<'input, 'state> {
        if self.derive_type == DeriveType::Enum {
            panic_one_field(self.trait_name, &self.trait_attr);
        }
        let data = self.enabled_fields_data();
        if data.fields.len() != 1 {
            panic_one_field(self.trait_name, &self.trait_attr);
        };
        SingleFieldData {
            input_type: data.input_type,
            field: data.fields[0],
            field_type: data.field_types[0],
            member: data.members[0].clone(),
            info: data.infos[0].clone(),
            trait_path: data.trait_path,
            trait_path_with_params: data.trait_path_with_params.clone(),
            casted_trait: data.casted_traits[0].clone(),
            ty_generics: data.ty_generics.clone(),
        }
    }

    pub fn enabled_fields_data<'state>(&'state self) -> MultiFieldData<'input, 'state> {
        if self.derive_type == DeriveType::Enum {
            panic!("cannot derive({}) for enum", self.trait_name)
        }
        let fields = self.enabled_fields();
        let field_idents = self.enabled_fields_idents();
        let field_indexes = self.enabled_fields_indexes();
        let field_types: Vec<_> = fields.iter().map(|f| &f.ty).collect();
        let members: Vec<_> = field_idents
            .iter()
            .map(|ident| quote! { self.#ident })
            .collect();
        let trait_path = &self.trait_path;
        let trait_path_with_params = if !self.trait_path_params.is_empty() {
            let params = self.trait_path_params.iter();
            quote! { #trait_path<#(#params),*> }
        } else {
            self.trait_path.clone()
        };

        let casted_traits: Vec<_> = field_types
            .iter()
            .map(|field_type| quote! { <#field_type as #trait_path_with_params> })
            .collect();
        let (_, ty_generics, _) = self.generics.split_for_impl();
        let input_type = &self.input.ident;
        let (variant_name, variant_type) = self.variant.map_or_else(
            || (None, quote! { #input_type }),
            |v| {
                let variant_name = &v.ident;
                (Some(variant_name), quote! { #input_type::#variant_name })
            },
        );
        MultiFieldData {
            input_type,
            variant_type,
            variant_name,
            variant_info: self.default_info.clone(),
            fields,
            field_types,
            field_indexes,
            members,
            infos: self.enabled_infos(),
            field_idents,
            method_ident: &self.method_ident,
            trait_path,
            trait_path_with_params,
            casted_traits,
            ty_generics,
            state: self,
        }
    }

    pub fn enabled_variant_data<'state>(
        &'state self,
    ) -> MultiVariantData<'input, 'state> {
        if self.derive_type != DeriveType::Enum {
            panic!("can only derive({}) for enum", self.trait_name)
        }
        let variants = self.enabled_variants();
        MultiVariantData {
            variants,
            variant_states: self.enabled_variant_states(),
            infos: self.enabled_infos(),
        }
    }

    fn enabled_variants(&self) -> Vec<&'input Variant> {
        self.variants
            .iter()
            .zip(self.full_meta_infos.iter().map(|info| info.enabled))
            .filter(|(_, ig)| *ig)
            .map(|(v, _)| *v)
            .collect()
    }

    fn enabled_variant_states(&self) -> Vec<&State<'input>> {
        self.variant_states
            .iter()
            .zip(self.full_meta_infos.iter().map(|info| info.enabled))
            .filter(|(_, ig)| *ig)
            .map(|(v, _)| v)
            .collect()
    }

    pub fn enabled_fields(&self) -> Vec<&'input Field> {
        self.fields
            .iter()
            .zip(self.full_meta_infos.iter().map(|info| info.enabled))
            .filter(|(_, ig)| *ig)
            .map(|(f, _)| *f)
            .collect()
    }

    fn field_idents(&self) -> Vec<TokenStream> {
        if self.derive_type == DeriveType::Named {
            self.fields
                .iter()
                .map(|f| {
                    f.ident
                        .as_ref()
                        .expect("Tried to get field names of a tuple struct")
                        .to_token_stream()
                })
                .collect()
        } else {
            let count = self.fields.len();
            (0..count)
                .map(|i| Index::from(i).to_token_stream())
                .collect()
        }
    }

    fn enabled_fields_idents(&self) -> Vec<TokenStream> {
        self.field_idents()
            .into_iter()
            .zip(self.full_meta_infos.iter().map(|info| info.enabled))
            .filter(|(_, ig)| *ig)
            .map(|(f, _)| f)
            .collect()
    }

    fn enabled_fields_indexes(&self) -> Vec<usize> {
        self.full_meta_infos
            .iter()
            .map(|info| info.enabled)
            .enumerate()
            .filter(|(_, ig)| *ig)
            .map(|(i, _)| i)
            .collect()
    }
    fn enabled_infos(&self) -> Vec<FullMetaInfo> {
        self.full_meta_infos
            .iter()
            .filter(|info| info.enabled)
            .cloned()
            .collect()
    }
}

#[derive(Clone)]
pub struct SingleFieldData<'input, 'state> {
    pub input_type: &'input Ident,
    pub field: &'input Field,
    pub field_type: &'input Type,
    pub member: TokenStream,
    pub info: FullMetaInfo,
    pub trait_path: &'state TokenStream,
    pub trait_path_with_params: TokenStream,
    pub casted_trait: TokenStream,
    pub ty_generics: TypeGenerics<'state>,
}

#[derive(Clone)]
pub struct MultiFieldData<'input, 'state> {
    pub input_type: &'input Ident,
    pub variant_type: TokenStream,
    pub variant_name: Option<&'input Ident>,
    pub variant_info: FullMetaInfo,
    pub fields: Vec<&'input Field>,
    pub field_types: Vec<&'input Type>,
    pub field_idents: Vec<TokenStream>,
    pub field_indexes: Vec<usize>,
    pub members: Vec<TokenStream>,
    pub infos: Vec<FullMetaInfo>,
    pub method_ident: &'state Ident,
    pub trait_path: &'state TokenStream,
    pub trait_path_with_params: TokenStream,
    pub casted_traits: Vec<TokenStream>,
    pub ty_generics: TypeGenerics<'state>,
    pub state: &'state State<'input>,
}

pub struct MultiVariantData<'input, 'state> {
    pub variants: Vec<&'input Variant>,
    pub variant_states: Vec<&'state State<'input>>,
    pub infos: Vec<FullMetaInfo>,
}

impl MultiFieldData<'_, '_> {
    pub fn initializer<T: ToTokens>(&self, initializers: &[T]) -> TokenStream {
        let MultiFieldData {
            variant_type,
            field_idents,
            ..
        } = self;
        if self.state.derive_type == DeriveType::Named {
            quote! { #variant_type{#(#field_idents: #initializers),*} }
        } else {
            quote! { #variant_type(#(#initializers),*) }
        }
    }
    pub fn matcher<T: ToTokens>(
        &self,
        indexes: &[usize],
        bindings: &[T],
    ) -> TokenStream {
        let MultiFieldData { variant_type, .. } = self;
        let full_bindings = (0..self.state.fields.len()).map(|i| {
            indexes.iter().position(|index| i == *index).map_or_else(
                || quote! { _ },
                |found_index| bindings[found_index].to_token_stream(),
            )
        });
        if self.state.derive_type == DeriveType::Named {
            let field_idents = self.state.field_idents();
            quote! { #variant_type{#(#field_idents: #full_bindings),*} }
        } else {
            quote! { #variant_type(#(#full_bindings),*) }
        }
    }
}

fn get_meta_info(
    trait_attr: &str,
    attrs: &[Attribute],
    allowed_attr_params: &[&str],
) -> Result<MetaInfo> {
    let mut it = attrs.iter().filter(|a| {
        a.meta
            .path()
            .segments
            .first()
            .map(|p| p.ident == trait_attr)
            .unwrap_or_default()
    });

    let mut info = MetaInfo::default();

    let Some(attr) = it.next() else {
        return Ok(info);
    };

    if allowed_attr_params.is_empty() {
        return Err(Error::new(attr.span(), "Attribute is not allowed here"));
    }

    info.enabled = Some(true);

    if let Some(another_attr) = it.next() {
        return Err(Error::new(
            another_attr.span(),
            "Only a single attribute is allowed",
        ));
    }

    let list = match &attr.meta {
        syn::Meta::Path(_) => {
            if allowed_attr_params.contains(&"ignore") {
                return Ok(info);
            } else {
                return Err(Error::new(
                    attr.span(),
                    format!(
                        "Empty attribute is not allowed, add one of the following parameters: {}",
                        allowed_attr_params.join(", "),
                    ),
                ));
            }
        }
        syn::Meta::List(list) => list,
        syn::Meta::NameValue(val) => {
            return Err(Error::new(
                val.span(),
                "Attribute doesn't support name-value format here",
            ));
        }
    };

    parse_punctuated_nested_meta(
        &mut info,
        &list.parse_args_with(Punctuated::parse_terminated)?,
        allowed_attr_params,
        None,
    )?;

    Ok(info)
}

fn parse_punctuated_nested_meta(
    info: &mut MetaInfo,
    meta: &Punctuated<polyfill::Meta, Token![,]>,
    allowed_attr_params: &[&str],
    wrapper_name: Option<&str>,
) -> Result<()> {
    for meta in meta.iter() {
        match meta {
            polyfill::Meta::List(list) if list.path.is_ident("not") => {
                if wrapper_name.is_some() {
                    // Only single top-level `not` attribute is allowed.
                    return Err(Error::new(
                        list.span(),
                        "Attribute doesn't support multiple multiple or nested `not` parameters",
                    ));
                }
                parse_punctuated_nested_meta(
                    info,
                    &list.parse_args_with(Punctuated::parse_terminated)?,
                    allowed_attr_params,
                    Some("not"),
                )?;
            }

            polyfill::Meta::List(list) => {
                let path = &list.path;
                if !allowed_attr_params.iter().any(|param| path.is_ident(param)) {
                    return Err(Error::new(
                        meta.span(),
                        format!(
                            "Attribute nested parameter not supported. \
                             Supported attribute parameters are: {}",
                            allowed_attr_params.join(", "),
                        ),
                    ));
                }

                let mut parse_nested = true;

                let attr_name = path.get_ident().unwrap().to_string();
                match (wrapper_name, attr_name.as_str()) {
                    (None, "owned") => info.owned = Some(true),
                    (None, "ref") => info.ref_ = Some(true),
                    (None, "ref_mut") => info.ref_mut = Some(true),

                    (None, "source") => info.source = Some(true),

                    #[cfg(any(feature = "from", feature = "into"))]
                    (None, "types")
                    | (Some("owned"), "types")
                    | (Some("ref"), "types")
                    | (Some("ref_mut"), "types") => {
                        parse_nested = false;
                        for meta in &list.parse_args_with(
                            Punctuated::<polyfill::NestedMeta, syn::token::Comma>::parse_terminated,
                        )? {
                            let typ: syn::Type = match meta {
                                polyfill::NestedMeta::Meta(meta) => {
                                    let polyfill::Meta::Path(path) = meta else {
                                        return Err(Error::new(
                                            meta.span(),
                                            format!(
                                                "Attribute doesn't support type {}",
                                                quote! { #meta },
                                            ),
                                        ));
                                    };
                                    syn::TypePath {
                                        qself: None,
                                        path: path.clone().into(),
                                    }
                                    .into()
                                }
                                polyfill::NestedMeta::Lit(syn::Lit::Str(s)) => s.parse()?,
                                polyfill::NestedMeta::Lit(lit) => return Err(Error::new(
                                    lit.span(),
                                    "Attribute doesn't support nested literals here",
                                )),
                            };

                            for ref_type in wrapper_name
                                .map(|n| vec![RefType::from_attr_name(n)])
                                .unwrap_or_else(|| {
                                    vec![RefType::No, RefType::Ref, RefType::Mut]
                                })
                            {
                                if info
                                    .types
                                    .entry(ref_type)
                                    .or_default()
                                    .replace(typ.clone())
                                    .is_some()
                                {
                                    return Err(Error::new(
                                        typ.span(),
                                        format!(
                                            "Duplicate type `{}` specified",
                                            quote! { #path },
                                        ),
                                    ));
                                }
                            }
                        }
                    }

                    _ => {
                        return Err(Error::new(
                            list.span(),
                            format!(
                                "Attribute doesn't support nested parameter `{}` here",
                                quote! { #path },
                            ),
                        ))
                    }
                };

                if parse_nested {
                    parse_punctuated_nested_meta(
                        info,
                        &list.parse_args_with(Punctuated::parse_terminated)?,
                        allowed_attr_params,
                        Some(&attr_name),
                    )?;
                }
            }

            polyfill::Meta::Path(path) => {
                if !allowed_attr_params.iter().any(|param| path.is_ident(param)) {
                    return Err(Error::new(
                        meta.span(),
                        format!(
                            "Attribute parameter not supported. \
                             Supported attribute parameters are: {}",
                            allowed_attr_params.join(", "),
                        ),
                    ));
                }

                let attr_name = path.get_ident().unwrap().to_string();
                match (wrapper_name, attr_name.as_str()) {
                    (None, "ignore") => info.enabled = Some(false),
                    (None, "forward") => info.forward = Some(true),
                    (Some("not"), "forward") => info.forward = Some(false),
                    (None, "owned") => info.owned = Some(true),
                    (None, "ref") => info.ref_ = Some(true),
                    (None, "ref_mut") => info.ref_mut = Some(true),
                    (None, "source") => info.source = Some(true),
                    (Some("not"), "source") => info.source = Some(false),
                    (Some("source"), "optional") => info.source_optional = Some(true),
                    (None, "backtrace") => info.backtrace = Some(true),
                    (Some("not"), "backtrace") => info.backtrace = Some(false),
                    _ => {
                        return Err(Error::new(
                            path.span(),
                            format!(
                                "Attribute doesn't support parameter `{}` here",
                                quote! { #path }
                            ),
                        ))
                    }
                }
            }
        }
    }

    Ok(())
}

// TODO: Remove this eventually, once all macros migrate to
//       custom typed attributes parsing.
/// Polyfill for [`syn`] 1.x AST.
pub(crate) mod polyfill {
    use proc_macro2::TokenStream;
    use quote::ToTokens;
    use syn::{
        ext::IdentExt as _,
        parse::{Parse, ParseStream, Parser},
        token, Token,
    };

    #[derive(Clone)]
    pub(crate) enum PathOrKeyword {
        Path(syn::Path),
        Keyword(syn::Ident),
    }

    impl Parse for PathOrKeyword {
        fn parse(input: ParseStream<'_>) -> syn::Result<Self> {
            if input.fork().parse::<syn::Path>().is_ok() {
                return input.parse().map(Self::Path);
            }
            syn::Ident::parse_any(input).map(Self::Keyword)
        }
    }

    impl ToTokens for PathOrKeyword {
        fn to_tokens(&self, tokens: &mut TokenStream) {
            match self {
                Self::Path(p) => p.to_tokens(tokens),
                Self::Keyword(i) => i.to_tokens(tokens),
            }
        }
    }

    impl PathOrKeyword {
        pub(crate) fn is_ident<I: ?Sized>(&self, ident: &I) -> bool
        where
            syn::Ident: PartialEq<I>,
        {
            match self {
                Self::Path(p) => p.is_ident(ident),
                Self::Keyword(i) => i == ident,
            }
        }

        pub fn get_ident(&self) -> Option<&syn::Ident> {
            match self {
                Self::Path(p) => p.get_ident(),
                Self::Keyword(i) => Some(i),
            }
        }
    }

    impl From<PathOrKeyword> for syn::Path {
        fn from(p: PathOrKeyword) -> Self {
            match p {
                PathOrKeyword::Path(p) => p,
                PathOrKeyword::Keyword(i) => i.into(),
            }
        }
    }

    #[derive(Clone)]
    pub(crate) struct MetaList {
        pub(crate) path: PathOrKeyword,
        pub(crate) tokens: TokenStream,
    }

    impl Parse for MetaList {
        fn parse(input: ParseStream<'_>) -> syn::Result<Self> {
            let path = input.parse::<PathOrKeyword>()?;
            let tokens;
            _ = syn::parenthesized!(tokens in input);
            Ok(Self {
                path,
                tokens: tokens.parse()?,
            })
        }
    }

    impl ToTokens for MetaList {
        fn to_tokens(&self, tokens: &mut TokenStream) {
            self.path.to_tokens(tokens);
            token::Paren::default()
                .surround(tokens, |tokens| self.tokens.to_tokens(tokens))
        }
    }

    impl MetaList {
        pub fn parse_args_with<F: Parser>(&self, parser: F) -> syn::Result<F::Output> {
            parser.parse2(self.tokens.clone())
        }
    }

    #[derive(Clone)]
    pub(crate) enum Meta {
        Path(PathOrKeyword),
        List(MetaList),
    }

    impl Parse for Meta {
        fn parse(input: ParseStream<'_>) -> syn::Result<Self> {
            let path = input.parse::<PathOrKeyword>()?;
            Ok(if input.peek(token::Paren) {
                let tokens;
                _ = syn::parenthesized!(tokens in input);
                Self::List(MetaList {
                    path,
                    tokens: tokens.parse()?,
                })
            } else {
                Self::Path(path)
            })
        }
    }

    impl ToTokens for Meta {
        fn to_tokens(&self, tokens: &mut TokenStream) {
            match self {
                Self::Path(p) => p.to_tokens(tokens),
                Self::List(l) => l.to_tokens(tokens),
            }
        }
    }

    #[derive(Clone)]
    pub(crate) enum NestedMeta {
        Meta(Meta),
        Lit(syn::Lit),
    }

    impl Parse for NestedMeta {
        fn parse(input: ParseStream<'_>) -> syn::Result<Self> {
            if input.peek(syn::Lit)
                && !(input.peek(syn::LitBool) && input.peek2(Token![=]))
            {
                input.parse().map(Self::Lit)
            } else if input.peek(syn::Ident::peek_any)
                || input.peek(Token![::]) && input.peek3(syn::Ident::peek_any)
            {
                input.parse().map(Self::Meta)
            } else {
                Err(input.error("expected identifier or literal"))
            }
        }
    }

    impl ToTokens for NestedMeta {
        fn to_tokens(&self, tokens: &mut TokenStream) {
            match self {
                Self::Meta(m) => m.to_tokens(tokens),
                Self::Lit(l) => l.to_tokens(tokens),
            }
        }
    }
}

#[derive(Clone, Debug, Default)]
pub struct FullMetaInfo {
    pub enabled: bool,
    pub forward: bool,
    pub owned: bool,
    pub ref_: bool,
    pub ref_mut: bool,
    pub info: MetaInfo,
}

#[derive(Clone, Debug, Default)]
pub struct MetaInfo {
    pub enabled: Option<bool>,
    pub forward: Option<bool>,
    pub owned: Option<bool>,
    pub ref_: Option<bool>,
    pub ref_mut: Option<bool>,
    pub source: Option<bool>,
    pub source_optional: Option<bool>,
    pub backtrace: Option<bool>,
    #[cfg(any(feature = "from", feature = "into"))]
    pub types: HashMap<RefType, HashSet<syn::Type>>,
}

impl MetaInfo {
    fn into_full(self, defaults: FullMetaInfo) -> FullMetaInfo {
        FullMetaInfo {
            enabled: self.enabled.unwrap_or(defaults.enabled),
            forward: self.forward.unwrap_or(defaults.forward),
            owned: self.owned.unwrap_or(defaults.owned),
            ref_: self.ref_.unwrap_or(defaults.ref_),
            ref_mut: self.ref_mut.unwrap_or(defaults.ref_mut),
            info: self,
        }
    }
}

impl FullMetaInfo {
    pub fn ref_types(&self) -> Vec<RefType> {
        let mut ref_types = vec![];
        if self.owned {
            ref_types.push(RefType::No);
        }
        if self.ref_ {
            ref_types.push(RefType::Ref);
        }
        if self.ref_mut {
            ref_types.push(RefType::Mut);
        }
        ref_types
    }
}

pub fn get_if_type_parameter_used_in_type(
    type_parameters: &HashSet<syn::Ident>,
    ty: &syn::Type,
) -> Option<syn::Type> {
    is_type_parameter_used_in_type(type_parameters, ty).then(|| match ty {
        syn::Type::Reference(syn::TypeReference { elem: ty, .. }) => (**ty).clone(),
        ty => ty.clone(),
    })
}

pub fn is_type_parameter_used_in_type(
    type_parameters: &HashSet<syn::Ident>,
    ty: &syn::Type,
) -> bool {
    match ty {
        syn::Type::Path(ty) => {
            if let Some(qself) = &ty.qself {
                if is_type_parameter_used_in_type(type_parameters, &qself.ty) {
                    return true;
                }
            }

            if let Some(segment) = ty.path.segments.first() {
                if type_parameters.contains(&segment.ident) {
                    return true;
                }
            }

            ty.path.segments.iter().any(|segment| {
                if let syn::PathArguments::AngleBracketed(arguments) =
                    &segment.arguments
                {
                    arguments.args.iter().any(|argument| match argument {
                        syn::GenericArgument::Type(ty) => {
                            is_type_parameter_used_in_type(type_parameters, ty)
                        }
                        syn::GenericArgument::Constraint(constraint) => {
                            type_parameters.contains(&constraint.ident)
                        }
                        _ => false,
                    })
                } else {
                    false
                }
            })
        }

        syn::Type::Reference(ty) => {
            is_type_parameter_used_in_type(type_parameters, &ty.elem)
        }

        _ => false,
    }
}

#[cfg(any(
    feature = "as_ref",
    feature = "debug",
    feature = "display",
    feature = "from",
    feature = "from_str",
    feature = "into",
    feature = "try_from",
))]
mod either {
    use proc_macro2::TokenStream;
    use quote::ToTokens;
    use syn::parse::{discouraged::Speculative as _, Parse, ParseStream};

    /// Either [`Left`] or [`Right`].
    ///
    /// [`Left`]: Either::Left
    /// [`Right`]: Either::Right
    #[derive(Clone, Copy, Debug)]
    pub(crate) enum Either<L, R> {
        /// Left variant.
        Left(L),

        /// Right variant.
        Right(R),
    }

    impl<L, R> Parse for Either<L, R>
    where
        L: Parse,
        R: Parse,
    {
        fn parse(input: ParseStream<'_>) -> syn::Result<Self> {
            let ahead = input.fork();
            if let Ok(left) = ahead.parse::<L>() {
                input.advance_to(&ahead);
                Ok(Self::Left(left))
            } else {
                input.parse::<R>().map(Self::Right)
            }
        }
    }

    impl<L, R, T> Iterator for Either<L, R>
    where
        L: Iterator<Item = T>,
        R: Iterator<Item = T>,
    {
        type Item = T;

        fn next(&mut self) -> Option<Self::Item> {
            match self {
                Self::Left(left) => left.next(),
                Self::Right(right) => right.next(),
            }
        }
    }

    impl<L, R> ToTokens for Either<L, R>
    where
        L: ToTokens,
        R: ToTokens,
    {
        fn to_tokens(&self, tokens: &mut TokenStream) {
            match self {
                Self::Left(l) => l.to_tokens(tokens),
                Self::Right(r) => r.to_tokens(tokens),
            }
        }
    }
}

#[cfg(any(
    feature = "as_ref",
    feature = "debug",
    feature = "display",
    feature = "from",
    feature = "from_str",
    feature = "into",
    feature = "try_from",
))]
mod spanning {
    use std::ops::{Deref, DerefMut};

    use proc_macro2::Span;

    /// Wrapper for non-[`Spanned`] types to hold their [`Span`].
    ///
    /// [`Spanned`]: syn::spanned::Spanned
    #[derive(Clone, Copy, Debug)]
    pub(crate) struct Spanning<T: ?Sized> {
        /// [`Span`] of the `item`.
        pub(crate) span: Span,

        /// Item the [`Span`] is held for.
        pub(crate) item: T,
    }

    impl<T: ?Sized> Spanning<T> {
        /// Creates a new [`Spanning`] `item`, attaching the provided [`Span`] to it.
        pub(crate) const fn new(item: T, span: Span) -> Self
        where
            T: Sized,
        {
            Self { span, item }
        }

        /// Destructures this [`Spanning`] wrapper returning the underlying `item`.
        pub fn into_inner(self) -> T
        where
            T: Sized,
        {
            self.item
        }

        /// Returns the [`Span`] contained in this [`Spanning`] wrapper.
        pub(crate) const fn span(&self) -> Span {
            self.span
        }

        /// Converts this `&`[`Spanning`]`<T>` into [`Spanning`]`<&T>` (moves the reference inside).
        pub(crate) const fn as_ref(&self) -> Spanning<&T> {
            Spanning {
                span: self.span,
                item: &self.item,
            }
        }

        /// Maps the wrapped `item` with the provided `f`unction, preserving the current [`Span`].
        pub(crate) fn map<U>(self, f: impl FnOnce(T) -> U) -> Spanning<U>
        where
            T: Sized,
        {
            Spanning {
                span: self.span,
                item: f(self.item),
            }
        }
    }

    #[cfg(feature = "into")]
    impl<T> Spanning<Option<T>> {
        pub(crate) fn transpose(self) -> Option<Spanning<T>> {
            match self.item {
                Some(item) => Some(Spanning {
                    item,
                    span: self.span,
                }),
                None => None,
            }
        }
    }

    impl<T: ?Sized> Deref for Spanning<T> {
        type Target = T;

        fn deref(&self) -> &Self::Target {
            &self.item
        }
    }

    impl<T: ?Sized> DerefMut for Spanning<T> {
        fn deref_mut(&mut self) -> &mut Self::Target {
            &mut self.item
        }
    }
}

#[cfg(any(
    feature = "as_ref",
    feature = "debug",
    feature = "display",
    feature = "from",
    feature = "from_str",
    feature = "into",
    feature = "try_from",
))]
pub(crate) mod attr {
    use std::any::Any;

    use syn::{
        parse::{Parse, ParseStream},
        spanned::Spanned as _,
    };

    use super::{Either, Spanning};

    #[cfg(any(
        feature = "as_ref",
        feature = "from",
        feature = "into",
        feature = "try_from"
    ))]
    pub(crate) use self::empty::Empty;
    #[cfg(any(feature = "display", feature = "from_str"))]
    pub(crate) use self::rename_all::RenameAll;
    #[cfg(any(
        feature = "as_ref",
        feature = "debug",
        feature = "from",
        feature = "into",
    ))]
    pub(crate) use self::skip::Skip;
    #[cfg(any(feature = "as_ref", feature = "from", feature = "try_from"))]
    pub(crate) use self::types::Types;
    #[cfg(any(feature = "as_ref", feature = "from"))]
    pub(crate) use self::{
        conversion::Conversion, field_conversion::FieldConversion, forward::Forward,
    };
    #[cfg(feature = "try_from")]
    pub(crate) use self::{repr_conversion::ReprConversion, repr_int::ReprInt};

    /// [`Parse`]ing with additional state or metadata.
    pub(crate) trait Parser {
        /// [`Parse`]s an item, using additional state or metadata.
        ///
        /// Default implementation just calls [`Parse::parse()`] directly.
        fn parse<T: Parse + Any>(&self, input: ParseStream<'_>) -> syn::Result<T> {
            T::parse(input)
        }
    }

    impl Parser for () {}

    /// Parsing of a typed attribute from multiple [`syn::Attribute`]s.
    pub(crate) trait ParseMultiple: Parse + Sized + 'static {
        /// Parses this attribute from the provided single [`syn::Attribute`] with the provided
        /// [`Parser`].
        ///
        /// Required, because with [`Parse`] we only able to parse inner attribute tokens, which
        /// doesn't work for attributes with empty arguments, like `#[attr]`.
        ///
        /// Override this method if the default [`syn::Attribute::parse_args_with()`] is not enough.
        fn parse_attr_with<P: Parser>(
            attr: &syn::Attribute,
            parser: &P,
        ) -> syn::Result<Self> {
            attr.parse_args_with(|ps: ParseStream<'_>| parser.parse(ps))
        }

        /// Merges multiple values of this attribute into a single one.
        ///
        /// Default implementation only errors, disallowing multiple values of the same attribute.
        fn merge_attrs(
            _prev: Spanning<Self>,
            new: Spanning<Self>,
            name: &syn::Ident,
        ) -> syn::Result<Spanning<Self>> {
            Err(syn::Error::new(
                new.span,
                format!("only single `#[{name}(...)]` attribute is allowed here"),
            ))
        }

        /// Merges multiple [`Option`]al values of this attribute into a single one.
        ///
        /// Default implementation uses [`ParseMultiple::merge_attrs()`] when both `prev` and `new`
        /// are [`Some`].
        fn merge_opt_attrs(
            prev: Option<Spanning<Self>>,
            new: Option<Spanning<Self>>,
            name: &syn::Ident,
        ) -> syn::Result<Option<Spanning<Self>>> {
            Ok(match (prev, new) {
                (Some(p), Some(n)) => Some(Self::merge_attrs(p, n, name)?),
                (Some(p), None) => Some(p),
                (None, Some(n)) => Some(n),
                (None, None) => None,
            })
        }

        /// Parses this attribute from the provided multiple [`syn::Attribute`]s with the provided
        /// [`Parser`], merging them, and preserving their [`Span`].
        ///
        /// [`Span`]: proc_macro2::Span
        fn parse_attrs_with<P: Parser>(
            attrs: impl AsRef<[syn::Attribute]>,
            name: &syn::Ident,
            parser: &P,
        ) -> syn::Result<Option<Spanning<Self>>> {
            attrs
                .as_ref()
                .iter()
                .filter(|attr| attr.path().is_ident(name))
                .try_fold(None, |merged, attr| {
                    let parsed = Spanning::new(
                        Self::parse_attr_with(attr, parser)?,
                        attr.span(),
                    );
                    if let Some(prev) = merged {
                        Self::merge_attrs(prev, parsed, name).map(Some)
                    } else {
                        Ok(Some(parsed))
                    }
                })
        }

        /// Parses this attribute from the provided multiple [`syn::Attribute`]s with the default
        /// [`Parse`], merging them, and preserving their [`Span`].
        ///
        /// [`Span`]: proc_macro2::Span
        fn parse_attrs(
            attrs: impl AsRef<[syn::Attribute]>,
            name: &syn::Ident,
        ) -> syn::Result<Option<Spanning<Self>>> {
            Self::parse_attrs_with(attrs, name, &())
        }
    }

    impl<L: ParseMultiple, R: ParseMultiple> ParseMultiple for Either<L, R> {
        fn parse_attr_with<P: Parser>(
            attr: &syn::Attribute,
            parser: &P,
        ) -> syn::Result<Self> {
            L::parse_attr_with(attr, parser)
                .map(Self::Left)
                .or_else(|_| R::parse_attr_with(attr, parser).map(Self::Right))
        }

        fn merge_attrs(
            prev: Spanning<Self>,
            new: Spanning<Self>,
            name: &syn::Ident,
        ) -> syn::Result<Spanning<Self>> {
            Ok(match (prev.item, new.item) {
                (Self::Left(p), Self::Left(n)) => {
                    L::merge_attrs(Spanning::new(p, prev.span), Spanning::new(n, new.span), name)?
                        .map(Self::Left)
                },
                (Self::Right(p), Self::Right(n)) => {
                    R::merge_attrs(Spanning::new(p, prev.span), Spanning::new(n, new.span), name)?
                        .map(Self::Right)
                },
                _ => return Err(syn::Error::new(
                    new.span,
                    format!("only single kind of `#[{name}(...)]` attribute is allowed here"),
                ))
            })
        }
    }

    #[cfg(any(
        feature = "as_ref",
        feature = "from",
        feature = "into",
        feature = "try_from"
    ))]
    mod empty {
        use syn::{
            parse::{Parse, ParseStream},
            spanned::Spanned as _,
        };

        use super::{ParseMultiple, Parser, Spanning};

        /// Representation of an empty attribute, containing no arguments.
        ///
        /// ```rust,ignore
        /// #[<attribute>]
        /// ```
        #[derive(Clone, Copy, Debug)]
        pub(crate) struct Empty;

        impl Parse for Empty {
            fn parse(input: ParseStream<'_>) -> syn::Result<Self> {
                if input.is_empty() {
                    Ok(Self)
                } else {
                    Err(syn::Error::new(
                        input.span(),
                        "no attribute arguments allowed here",
                    ))
                }
            }
        }

        impl ParseMultiple for Empty {
            fn parse_attr_with<P: Parser>(
                attr: &syn::Attribute,
                _: &P,
            ) -> syn::Result<Self> {
                if matches!(attr.meta, syn::Meta::Path(_)) {
                    Ok(Self)
                } else {
                    Err(syn::Error::new(
                        attr.span(),
                        "no attribute arguments allowed here",
                    ))
                }
            }

            fn merge_attrs(
                _prev: Spanning<Self>,
                new: Spanning<Self>,
                name: &syn::Ident,
            ) -> syn::Result<Spanning<Self>> {
                Err(syn::Error::new(
                    new.span,
                    format!("only single `#[{name}]` attribute is allowed here"),
                ))
            }
        }
    }

    #[cfg(any(feature = "as_ref", feature = "from"))]
    mod forward {
        use syn::{
            parse::{Parse, ParseStream},
            spanned::Spanned as _,
        };

        use super::ParseMultiple;

        /// Representation of a `forward` attribute.
        ///
        /// ```rust,ignore
        /// #[<attribute>(forward)]
        /// ```
        #[derive(Clone, Copy, Debug)]
        pub(crate) struct Forward;

        impl Parse for Forward {
            fn parse(input: ParseStream<'_>) -> syn::Result<Self> {
                match input.parse::<syn::Path>()? {
                    p if p.is_ident("forward") => Ok(Self),
                    p => Err(syn::Error::new(p.span(), "only `forward` allowed here")),
                }
            }
        }

        impl ParseMultiple for Forward {}
    }

    #[cfg(feature = "try_from")]
    mod repr_int {
        use proc_macro2::Span;
        use syn::parse::{Parse, ParseStream};

        use super::{ParseMultiple, Parser, Spanning};

        /// Representation of a [`#[repr(u/i*)]` Rust attribute][0].
        ///
        /// **NOTE**: Disregards any non-integer representation `#[repr]`s.
        ///
        /// ```rust,ignore
        /// #[repr(<type>)]
        /// ```
        ///
        /// [0]: https://doc.rust-lang.org/reference/type-layout.html#primitive-representations
        #[derive(Default)]
        pub(crate) struct ReprInt(Option<syn::Ident>);

        impl ReprInt {
            /// Returns [`syn::Ident`] of the primitive integer type behind this [`ReprInt`]
            /// attribute.
            ///
            /// If there is no explicitly specified  primitive integer type, then returns a
            /// [default `isize` discriminant][0].
            ///
            /// [`syn::Ident`]: struct@syn::Ident
            /// [0]: https://doc.rust-lang.org/reference/items/enumerations.html#discriminants
            pub(crate) fn ty(&self) -> syn::Ident {
                self.0
                    .as_ref()
                    .cloned()
                    .unwrap_or_else(|| syn::Ident::new("isize", Span::call_site()))
            }
        }

        impl Parse for ReprInt {
            fn parse(_: ParseStream<'_>) -> syn::Result<Self> {
                unreachable!("call `attr::ParseMultiple::parse_attr_with()` instead")
            }
        }

        impl ParseMultiple for ReprInt {
            fn parse_attr_with<P: Parser>(
                attr: &syn::Attribute,
                _: &P,
            ) -> syn::Result<Self> {
                let mut repr = None;
                attr.parse_nested_meta(|meta| {
                    if let Some(ident) = meta.path.get_ident() {
                        if matches!(
                            ident.to_string().as_str(),
                            "u8" | "u16"
                                | "u32"
                                | "u64"
                                | "u128"
                                | "usize"
                                | "i8"
                                | "i16"
                                | "i32"
                                | "i64"
                                | "i128"
                                | "isize"
                        ) {
                            repr = Some(ident.clone());
                            return Ok(());
                        }
                    }
                    // Ignore all other attributes that could have a body, e.g. `align`.
                    _ = meta.input.parse::<proc_macro2::Group>();
                    Ok(())
                })?;
                Ok(Self(repr))
            }

            fn merge_attrs(
                prev: Spanning<Self>,
                new: Spanning<Self>,
                name: &syn::Ident,
            ) -> syn::Result<Spanning<Self>> {
                match (&prev.item.0, &new.item.0) {
                    (Some(_), None) | (None, None) => Ok(prev),
                    (None, Some(_)) => Ok(new),
                    (Some(_), Some(_)) => Err(syn::Error::new(
                        new.span,
                        format!(
                            "only single `#[{name}(u/i*)]` attribute is expected here",
                        ),
                    )),
                }
            }
        }
    }

    #[cfg(any(
        feature = "as_ref",
        feature = "debug",
        feature = "display",
        feature = "from",
        feature = "into",
    ))]
    mod skip {
        use syn::{
            parse::{Parse, ParseStream},
            spanned::Spanned as _,
        };

        use super::{ParseMultiple, Spanning};

        /// Representation of a `skip`/`ignore` attribute.
        ///
        /// ```rust,ignore
        /// #[<attribute>(skip)]
        /// #[<attribute>(ignore)]
        /// ```
        #[derive(Clone, Copy, Debug)]
        pub(crate) struct Skip(&'static str);

        impl Parse for Skip {
            fn parse(content: ParseStream<'_>) -> syn::Result<Self> {
                match content.parse::<syn::Path>()? {
                    p if p.is_ident("skip") => Ok(Self("skip")),
                    p if p.is_ident("ignore") => Ok(Self("ignore")),
                    p => Err(syn::Error::new(
                        p.span(),
                        "only `skip`/`ignore` allowed here",
                    )),
                }
            }
        }

        impl Skip {
            /// Returns the concrete name of this attribute (`skip` or `ignore`).
            pub(crate) const fn name(&self) -> &'static str {
                self.0
            }
        }

        impl ParseMultiple for Skip {
            fn merge_attrs(
                _: Spanning<Self>,
                new: Spanning<Self>,
                name: &syn::Ident,
            ) -> syn::Result<Spanning<Self>> {
                Err(syn::Error::new(
                    new.span,
                    format!(
                        "only single `#[{name}(skip)]`/`#[{name}(ignore)]` attribute is allowed \
                         here",
                    ),
                ))
            }
        }
    }

    #[cfg(any(feature = "as_ref", feature = "from", feature = "try_from"))]
    mod types {
        use syn::{
            parse::{Parse, ParseStream},
            punctuated::Punctuated,
            Token,
        };

        use super::{ParseMultiple, Spanning};

        /// Representation of an attribute, containing a comma-separated list of types.
        ///
        /// ```rust,ignore
        /// #[<attribute>(<types>)]
        /// ```
        pub(crate) struct Types(pub(crate) Punctuated<syn::Type, Token![,]>);

        impl Parse for Types {
            fn parse(input: ParseStream<'_>) -> syn::Result<Self> {
                input
                    .parse_terminated(syn::Type::parse, Token![,])
                    .map(Self)
            }
        }

        impl ParseMultiple for Types {
            fn merge_attrs(
                mut prev: Spanning<Self>,
                new: Spanning<Self>,
                _: &syn::Ident,
            ) -> syn::Result<Spanning<Self>> {
                prev.item.0.extend(new.item.0);
                Ok(Spanning::new(
                    prev.item,
                    prev.span.join(new.span).unwrap_or(prev.span),
                ))
            }
        }
    }

    #[cfg(any(feature = "as_ref", feature = "from"))]
    mod conversion {
        use syn::parse::{Parse, ParseStream};

        use crate::utils::attr;

        use super::{Either, ParseMultiple, Spanning};

        /// Untyped analogue of a [`Conversion`], recreating its type structure via [`Either`].
        ///
        /// Used to piggyback [`Parse`] and [`ParseMultiple`] impls to [`Either`].
        type Untyped = Either<attr::Forward, attr::Types>;

        /// Representation of an attribute, specifying which conversions should be generated:
        /// either forwarded via a blanket impl, or direct for concrete specified types.
        ///
        /// ```rust,ignore
        /// #[<attribute>(forward)]
        /// #[<attribute>(<types>)]
        /// ```
        pub(crate) enum Conversion {
            Forward(attr::Forward),
            Types(attr::Types),
        }

        impl From<Untyped> for Conversion {
            fn from(v: Untyped) -> Self {
                match v {
                    Untyped::Left(f) => Self::Forward(f),
                    Untyped::Right(t) => Self::Types(t),
                }
            }
        }
        impl From<Conversion> for Untyped {
            fn from(v: Conversion) -> Self {
                match v {
                    Conversion::Forward(f) => Self::Left(f),
                    Conversion::Types(t) => Self::Right(t),
                }
            }
        }

        impl Parse for Conversion {
            fn parse(input: ParseStream<'_>) -> syn::Result<Self> {
                Untyped::parse(input).map(Self::from)
            }
        }

        impl ParseMultiple for Conversion {
            fn parse_attr_with<P: attr::Parser>(
                attr: &syn::Attribute,
                parser: &P,
            ) -> syn::Result<Self> {
                Untyped::parse_attr_with(attr, parser).map(Self::from)
            }

            fn merge_attrs(
                prev: Spanning<Self>,
                new: Spanning<Self>,
                name: &syn::Ident,
            ) -> syn::Result<Spanning<Self>> {
                Untyped::merge_attrs(prev.map(Into::into), new.map(Into::into), name)
                    .map(|v| v.map(Self::from))
            }
        }
    }

    #[cfg(any(feature = "as_ref", feature = "from"))]
    mod field_conversion {
        use syn::parse::{Parse, ParseStream};

        use crate::utils::attr;

        use super::{Either, ParseMultiple, Spanning};

        /// Untyped analogue of a [`FieldConversion`], recreating its type structure via [`Either`].
        ///
        /// Used to piggyback [`Parse`] and [`ParseMultiple`] impls to [`Either`].
        type Untyped =
            Either<attr::Empty, Either<attr::Skip, Either<attr::Forward, attr::Types>>>;

        /// Representation of an attribute, specifying which conversions should be generated:
        /// either forwarded via a blanket impl, or direct for concrete specified types.
        ///
        /// ```rust,ignore
        /// #[<attribute>]
        /// #[<attribute>(skip)] #[<attribute>(ignore)]
        /// #[<attribute>(forward)]
        /// #[<attribute>(<types>)]
        /// ```
        pub(crate) enum FieldConversion {
            Empty(attr::Empty),
            Skip(attr::Skip),
            Forward(attr::Forward),
            Types(attr::Types),
        }

        impl From<Untyped> for FieldConversion {
            fn from(v: Untyped) -> Self {
                match v {
                    Untyped::Left(e) => Self::Empty(e),
                    Untyped::Right(Either::Left(s)) => Self::Skip(s),
                    Untyped::Right(Either::Right(Either::Left(f))) => Self::Forward(f),
                    Untyped::Right(Either::Right(Either::Right(t))) => Self::Types(t),
                }
            }
        }

        impl From<FieldConversion> for Untyped {
            fn from(v: FieldConversion) -> Self {
                match v {
                    FieldConversion::Empty(e) => Self::Left(e),
                    FieldConversion::Skip(s) => Self::Right(Either::Left(s)),
                    FieldConversion::Forward(f) => {
                        Self::Right(Either::Right(Either::Left(f)))
                    }
                    FieldConversion::Types(t) => {
                        Self::Right(Either::Right(Either::Right(t)))
                    }
                }
            }
        }

        impl From<attr::Conversion> for FieldConversion {
            fn from(v: attr::Conversion) -> Self {
                match v {
                    attr::Conversion::Forward(f) => Self::Forward(f),
                    attr::Conversion::Types(t) => Self::Types(t),
                }
            }
        }

        impl From<FieldConversion> for Option<attr::Conversion> {
            fn from(v: FieldConversion) -> Self {
                match v {
                    FieldConversion::Forward(f) => Some(attr::Conversion::Forward(f)),
                    FieldConversion::Types(t) => Some(attr::Conversion::Types(t)),
                    FieldConversion::Empty(_) | FieldConversion::Skip(_) => None,
                }
            }
        }

        impl Parse for FieldConversion {
            fn parse(input: ParseStream<'_>) -> syn::Result<Self> {
                Untyped::parse(input).map(Self::from)
            }
        }

        impl ParseMultiple for FieldConversion {
            fn parse_attr_with<P: attr::Parser>(
                attr: &syn::Attribute,
                parser: &P,
            ) -> syn::Result<Self> {
                Untyped::parse_attr_with(attr, parser).map(Self::from)
            }

            fn merge_attrs(
                prev: Spanning<Self>,
                new: Spanning<Self>,
                name: &syn::Ident,
            ) -> syn::Result<Spanning<Self>> {
                Untyped::merge_attrs(prev.map(Into::into), new.map(Into::into), name)
                    .map(|v| v.map(Self::from))
            }
        }
    }

    #[cfg(feature = "try_from")]
    mod repr_conversion {
        use syn::parse::{Parse, ParseStream};

        use crate::utils::attr;

        use super::{ParseMultiple, Spanning};

        /// Representation of an attribute, specifying which `repr`-conversions should be generated:
        /// either direct into a discriminant, or for concrete specified types forwarding from a
        /// discriminant.
        ///
        /// ```rust,ignore
        /// #[<attribute>(repr)]
        /// #[<attribute>(repr(<types>))]
        /// ```
        pub(crate) enum ReprConversion {
            Discriminant(attr::Empty),
            Types(attr::Types),
        }

        impl Parse for ReprConversion {
            fn parse(input: ParseStream<'_>) -> syn::Result<Self> {
                let prefix = syn::Ident::parse(input)?;
                if prefix != "repr" {
                    return Err(syn::Error::new(
                        prefix.span(),
                        "expected `repr` argument here",
                    ));
                }
                if input.is_empty() {
                    Ok(Self::Discriminant(attr::Empty))
                } else {
                    let inner;
                    syn::parenthesized!(inner in input);
                    Ok(Self::Types(attr::Types::parse(&inner)?))
                }
            }
        }

        impl ParseMultiple for ReprConversion {
            fn merge_attrs(
                prev: Spanning<Self>,
                new: Spanning<Self>,
                name: &syn::Ident,
            ) -> syn::Result<Spanning<Self>> {
                Ok(match (prev.item, new.item) {
                    (Self::Discriminant(_), Self::Discriminant(_)) => {
                        return Err(syn::Error::new(
                            new.span,
                            format!("only single `#[{name}(repr)]` attribute is allowed here"),
                        ))
                    },
                    (Self::Types(p), Self::Types(n)) => {
                        attr::Types::merge_attrs(
                            Spanning::new(p, prev.span),
                            Spanning::new(n, new.span),
                            name,
                        )?.map(Self::Types)
                    },
                    _ => return Err(syn::Error::new(
                        new.span,
                        format!(
                            "only single kind of `#[{name}(repr(...))]` attribute is allowed here",
                        ),
                    ))
                })
            }
        }
    }

    #[cfg(any(feature = "display", feature = "from_str"))]
    mod rename_all {
        use syn::{
            parse::{Parse, ParseStream},
            spanned::Spanned as _,
            token,
        };

        use super::ParseMultiple;

        /// Representation of a `rename_all` macro attribute.
        ///
        /// ```rust,ignore
        /// #[<attribute>(rename_all = "...")]
        /// ```
        ///
        /// Possible cases:
        /// - `lowercase`
        /// - `UPPERCASE`
        /// - `PascalCase`
        /// - `camelCase`
        /// - `snake_case`
        /// - `SCREAMING_SNAKE_CASE`
        /// - `kebab-case`
        /// - `SCREAMING-KEBAB-CASE`
        #[derive(Clone, Copy, Debug)]
        pub(crate) enum RenameAll {
            Lower,
            Upper,
            Pascal,
            Camel,
            Snake,
            ScreamingSnake,
            Kebab,
            ScreamingKebab,
        }

        impl RenameAll {
            /// Converts the provided `name` into the case of this [`RenameAll`].
            pub(crate) fn convert_case(&self, name: &str) -> String {
                use convert_case::Casing as _;

                let case = match self {
                    Self::Lower => convert_case::Case::Flat,
                    Self::Upper => convert_case::Case::UpperFlat,
                    Self::Pascal => convert_case::Case::Pascal,
                    Self::Camel => convert_case::Case::Camel,
                    Self::Snake => convert_case::Case::Snake,
                    Self::ScreamingSnake => convert_case::Case::UpperSnake,
                    Self::Kebab => convert_case::Case::Kebab,
                    Self::ScreamingKebab => convert_case::Case::UpperKebab,
                };
                name.to_case(case)
            }
        }

        impl Parse for RenameAll {
            fn parse(input: ParseStream<'_>) -> syn::Result<Self> {
                let _ = input.parse::<syn::Path>().and_then(|p| {
                    if p.is_ident("rename_all") {
                        Ok(p)
                    } else {
                        Err(syn::Error::new(
                            p.span(),
                            "unknown attribute argument, expected `rename_all = \"...\"`",
                        ))
                    }
                })?;

                input.parse::<token::Eq>()?;

                let lit: syn::LitStr = input.parse()?;
                Ok(
                    match lit.value().replace(['-', '_'], "").to_lowercase().as_str() {
                        "lowercase" => Self::Lower,
                        "uppercase" => Self::Upper,
                        "pascalcase" => Self::Pascal,
                        "camelcase" => Self::Camel,
                        "snakecase" => Self::Snake,
                        "screamingsnakecase" => Self::ScreamingSnake,
                        "kebabcase" => Self::Kebab,
                        "screamingkebabcase" => Self::ScreamingKebab,
                        _ => {
                            return Err(syn::Error::new_spanned(
                                lit,
                                "unexpected casing expected one of: \
                         \"lowercase\", \"UPPERCASE\", \"PascalCase\", \"camelCase\", \
                         \"snake_case\", \"SCREAMING_SNAKE_CASE\", \"kebab-case\", or \
                         \"SCREAMING-KEBAB-CASE\"",
                            ))
                        }
                    },
                )
            }
        }

        impl ParseMultiple for RenameAll {}
    }
}

#[cfg(any(feature = "from", feature = "into"))]
mod fields_ext {
    use std::{cmp, iter};

    use quote::ToTokens as _;
    use syn::{punctuated, spanned::Spanned as _};

    use super::Either;

    /// Abstraction over `.len()` method to use it on type parameters.
    pub(crate) trait Len {
        /// Returns number of fields.
        fn len(&self) -> usize;
    }

    impl Len for syn::Fields {
        fn len(&self) -> usize {
            self.len()
        }
    }

    impl<T> Len for [T] {
        fn len(&self) -> usize {
            self.len()
        }
    }

    /// [`syn::Fields`] extension.
    pub(crate) trait FieldsExt: Len {
        /// Validates the provided [`syn::Type`] against these [`syn::Fields`].
        fn validate_type<'t>(
            &self,
            ty: &'t syn::Type,
        ) -> syn::Result<
            Either<punctuated::Iter<'t, syn::Type>, iter::Once<&'t syn::Type>>,
        > {
            match ty {
                syn::Type::Tuple(syn::TypeTuple { elems, .. }) if self.len() > 1 => {
                    match self.len().cmp(&elems.len()) {
                        cmp::Ordering::Greater => {
                            return Err(syn::Error::new(
                                ty.span(),
                                format!(
                                    "wrong tuple length: expected {}, found {}. \
                                     Consider adding {} more type{}: `({})`",
                                    self.len(),
                                    elems.len(),
                                    self.len() - elems.len(),
                                    if self.len() - elems.len() > 1 {
                                        "s"
                                    } else {
                                        ""
                                    },
                                    elems
                                        .iter()
                                        .map(|ty| ty.into_token_stream().to_string())
                                        .chain(
                                            (0..(self.len() - elems.len()))
                                                .map(|_| "_".to_string())
                                        )
                                        .collect::<Vec<_>>()
                                        .join(", "),
                                ),
                            ));
                        }
                        cmp::Ordering::Less => {
                            return Err(syn::Error::new(
                                ty.span(),
                                format!(
                                    "wrong tuple length: expected {}, found {}. \
                                     Consider removing last {} type{}: `({})`",
                                    self.len(),
                                    elems.len(),
                                    elems.len() - self.len(),
                                    if elems.len() - self.len() > 1 {
                                        "s"
                                    } else {
                                        ""
                                    },
                                    elems
                                        .iter()
                                        .take(self.len())
                                        .map(|ty| ty.into_token_stream().to_string())
                                        .collect::<Vec<_>>()
                                        .join(", "),
                                ),
                            ));
                        }
                        cmp::Ordering::Equal => {}
                    }
                }
                other if self.len() > 1 => {
                    return Err(syn::Error::new(
                        other.span(),
                        format!(
                            "expected tuple: `({}, {})`",
                            other.into_token_stream(),
                            (0..(self.len() - 1))
                                .map(|_| "_")
                                .collect::<Vec<_>>()
                                .join(", "),
                        ),
                    ));
                }
                _ => {}
            }
            Ok(match ty {
                syn::Type::Tuple(syn::TypeTuple { elems, .. }) => {
                    Either::Left(elems.iter())
                }
                other => Either::Right(iter::once(other)),
            })
        }
    }

    impl<T: Len + ?Sized> FieldsExt for T {}
}

<<<<<<< HEAD
#[cfg(any(feature = "as_ref", feature = "from_str"))]
=======
#[cfg(any(feature = "as_ref", feature = "eq"))]
>>>>>>> b982f902
mod generics_search {
    use syn::visit::Visit;

    /// Search of whether some generics (type parameters, lifetime parameters or const parameters)
    /// are present in some [`syn::Type`].
    pub(crate) struct GenericsSearch<'s> {
        /// Type parameters to look for.
        pub(crate) types: Vec<&'s syn::Ident>,

        /// Lifetime parameters to look for.
        pub(crate) lifetimes: Vec<&'s syn::Ident>,

        /// Const parameters to look for.
        pub(crate) consts: Vec<&'s syn::Ident>,
    }

    impl<'s> From<&'s syn::Generics> for GenericsSearch<'s> {
        fn from(value: &'s syn::Generics) -> Self {
            Self {
                types: value.type_params().map(|p| &p.ident).collect(),
                lifetimes: value.lifetimes().map(|p| &p.lifetime.ident).collect(),
                consts: value.const_params().map(|p| &p.ident).collect(),
            }
        }
    }

    impl GenericsSearch<'_> {
        /// Checks the provided [`syn::Type`] to contain anything from this [`GenericsSearch`].
        pub(crate) fn any_in(&self, ty: &syn::Type) -> bool {
            let mut visitor = Visitor {
                search: self,
                found: false,
            };
            visitor.visit_type(ty);
            visitor.found
        }
    }

    /// [`Visit`]or performing a [`GenericsSearch`].
    struct Visitor<'s> {
        /// [`GenericsSearch`] parameters.
        search: &'s GenericsSearch<'s>,

        /// Indication whether anything was found for the [`GenericsSearch`] parameters.
        found: bool,
    }

    impl<'ast> Visit<'ast> for Visitor<'_> {
        fn visit_expr_path(&mut self, ep: &'ast syn::ExprPath) {
            self.found |= ep
                .path
                .get_ident()
                .is_some_and(|ident| self.search.consts.contains(&ident));

            if !self.found {
                syn::visit::visit_expr_path(self, ep);
            }
        }

        fn visit_lifetime(&mut self, lf: &'ast syn::Lifetime) {
            self.found |= self.search.lifetimes.contains(&&lf.ident);

            if !self.found {
                syn::visit::visit_lifetime(self, lf);
            }
        }

        fn visit_type_path(&mut self, tp: &'ast syn::TypePath) {
            self.found |= tp.path.get_ident().is_some_and(|ident| {
                self.search.types.contains(&ident)
                    || self.search.consts.contains(&ident)
            });

            if !self.found {
                // `TypeParam::AssocType` case.
                self.found |= tp.path.segments.first().is_some_and(|segment| {
                    matches!(segment.arguments, syn::PathArguments::None)
                        && self.search.types.contains(&&segment.ident)
                });
            }

            if !self.found {
                syn::visit::visit_type_path(self, tp)
            }
        }
    }

    #[cfg(test)]
    mod spec {
        use quote::ToTokens as _;
        use syn::parse_quote;

        use super::GenericsSearch;

        #[test]
        fn types() {
            let generics: syn::Generics = parse_quote! { <T> };
            let search = GenericsSearch::from(&generics);

            for input in [
                parse_quote! { T },
                parse_quote! { &T },
                parse_quote! { &'a T },
                parse_quote! { &&'a T },
                parse_quote! { Type<'a, T> },
                parse_quote! { path::Type<T, 'a> },
                parse_quote! { path::<'a, T>::Type },
                parse_quote! { <Self as Trait<'a, T>>::Type },
                parse_quote! { <Self as Trait>::Type<T, 'a> },
                parse_quote! { T::Type },
                parse_quote! { <T as Trait>::Type },
                parse_quote! { [T] },
                parse_quote! { [T; 3] },
                parse_quote! { [T; _] },
                parse_quote! { (T) },
                parse_quote! { (T,) },
                parse_quote! { (T, u8) },
                parse_quote! { (u8, T) },
                parse_quote! { fn(T) },
                parse_quote! { fn(u8, T) },
                parse_quote! { fn(_) -> T },
                parse_quote! { fn(_) -> (u8, T) },
            ] {
                assert!(
                    search.any_in(&input),
                    "cannot find type parameter `T` in type `{}`",
                    input.into_token_stream(),
                );
            }
        }

        #[test]
        fn lifetimes() {
            let generics: syn::Generics = parse_quote! { <'a> };
            let search = GenericsSearch::from(&generics);

            for input in [
                parse_quote! { &'a T },
                parse_quote! { &&'a T },
                parse_quote! { Type<'a> },
                parse_quote! { path::Type<'a> },
                parse_quote! { path::<'a>::Type },
                parse_quote! { <Self as Trait<'a>>::Type },
                parse_quote! { <Self as Trait>::Type<'a> },
            ] {
                assert!(
                    search.any_in(&input),
                    "cannot find lifetime parameter `'a` in type `{}`",
                    input.into_token_stream(),
                );
            }
        }

        #[test]
        fn consts() {
            let generics: syn::Generics = parse_quote! { <const N: usize> };
            let search = GenericsSearch::from(&generics);

            for input in [
                parse_quote! { [_; N] },
                parse_quote! { Type<N> },
                #[cfg(feature = "testing-helpers")] // requires `syn/full`
                parse_quote! { Type<{ N }> },
                parse_quote! { path::Type<N> },
                #[cfg(feature = "testing-helpers")] // requires `syn/full`
                parse_quote! { path::Type<{ N }> },
                parse_quote! { path::<N>::Type },
                #[cfg(feature = "testing-helpers")] // requires `syn/full`
                parse_quote! { path::<{ N }>::Type },
                parse_quote! { <Self as Trait<N>>::Type },
                #[cfg(feature = "testing-helpers")] // requires `syn/full`
                parse_quote! { <Self as Trait<{ N }>>::Type },
                parse_quote! { <Self as Trait>::Type<N> },
                #[cfg(feature = "testing-helpers")] // requires `syn/full`
                parse_quote! { <Self as Trait>::Type<{ N }> },
            ] {
                assert!(
                    search.any_in(&input),
                    "cannot find const parameter `N` in type `{}`",
                    input.into_token_stream(),
                );
            }
        }
    }
}<|MERGE_RESOLUTION|>--- conflicted
+++ resolved
@@ -24,11 +24,7 @@
 pub(crate) use self::either::Either;
 #[cfg(any(feature = "from", feature = "into"))]
 pub(crate) use self::fields_ext::FieldsExt;
-<<<<<<< HEAD
-#[cfg(any(feature = "as_ref", feature = "from_str"))]
-=======
-#[cfg(any(feature = "as_ref", feature = "eq"))]
->>>>>>> b982f902
+#[cfg(any(feature = "as_ref", feature = "eq", feature = "from_str"))]
 pub(crate) use self::generics_search::GenericsSearch;
 #[cfg(any(
     feature = "as_ref",
@@ -2385,11 +2381,7 @@
     impl<T: Len + ?Sized> FieldsExt for T {}
 }
 
-<<<<<<< HEAD
-#[cfg(any(feature = "as_ref", feature = "from_str"))]
-=======
-#[cfg(any(feature = "as_ref", feature = "eq"))]
->>>>>>> b982f902
+#[cfg(any(feature = "as_ref", feature = "eq", feature = "from_str"))]
 mod generics_search {
     use syn::visit::Visit;
 
