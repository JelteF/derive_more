--- conflicted
+++ resolved
@@ -1422,11 +1422,8 @@
     ///
     /// [`Left`]: Either::Left
     /// [`Right`]: Either::Right
-<<<<<<< HEAD
-    #[derive(Clone)]
-=======
+
     #[derive(Clone, Copy, Debug)]
->>>>>>> bfd68aff
     pub(crate) enum Either<L, R> {
         /// Left variant.
         Left(L),
