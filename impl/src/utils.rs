#![cfg_attr(
    not(all(feature = "add", feature = "mul")),
    allow(dead_code),
    allow(unused_mut)
)]

use proc_macro2::TokenStream;
use quote::{format_ident, quote, ToTokens};
use syn::{
    parse_quote, punctuated::Punctuated, spanned::Spanned, Attribute, Data,
    DeriveInput, Error, Field, Fields, FieldsNamed, FieldsUnnamed, GenericParam,
    Generics, Ident, ImplGenerics, Index, Result, Token, Type, TypeGenerics,
    TypeParamBound, Variant, WhereClause,
};

<<<<<<< HEAD
#[cfg(any(feature = "from", feature = "into", feature = "as_ref"))]
pub(crate) use self::either::Either;

=======
#[cfg(any(
    feature = "debug",
    feature = "display",
    feature = "from",
    feature = "into",
))]
pub(crate) use self::either::Either;
>>>>>>> df771b4b
#[cfg(any(feature = "from", feature = "into"))]
pub(crate) use self::fields_ext::FieldsExt;

#[derive(Clone, Copy, Default)]
pub struct DeterministicState;

impl std::hash::BuildHasher for DeterministicState {
    type Hasher = std::collections::hash_map::DefaultHasher;

    fn build_hasher(&self) -> Self::Hasher {
        Self::Hasher::default()
    }
}

pub type HashMap<K, V> = std::collections::HashMap<K, V, DeterministicState>;
pub type HashSet<K> = std::collections::HashSet<K, DeterministicState>;

#[derive(Clone, Copy, Debug, Eq, PartialEq, Hash)]
pub enum RefType {
    No,
    Ref,
    Mut,
}

impl RefType {
    pub fn lifetime(self) -> TokenStream {
        match self {
            RefType::No => quote! {},
            _ => quote! { '__deriveMoreLifetime },
        }
    }

    pub fn reference(self) -> TokenStream {
        match self {
            RefType::No => quote! {},
            RefType::Ref => quote! { & },
            RefType::Mut => quote! { &mut },
        }
    }

    pub fn mutability(self) -> TokenStream {
        match self {
            RefType::Mut => quote! { mut },
            _ => quote! {},
        }
    }

    pub fn pattern_ref(self) -> TokenStream {
        match self {
            RefType::Ref => quote! { ref },
            RefType::Mut => quote! { ref mut },
            RefType::No => quote! {},
        }
    }

    pub fn reference_with_lifetime(self) -> TokenStream {
        if !self.is_ref() {
            return quote! {};
        }
        let lifetime = self.lifetime();
        let mutability = self.mutability();
        quote! { &#lifetime #mutability }
    }

    pub fn is_ref(self) -> bool {
        !matches!(self, RefType::No)
    }

    pub fn from_attr_name(name: &str) -> Self {
        match name {
            "owned" => RefType::No,
            "ref" => RefType::Ref,
            "ref_mut" => RefType::Mut,
            _ => panic!("`{name}` is not a `RefType`"),
        }
    }
}

pub fn numbered_vars(count: usize, prefix: &str) -> Vec<Ident> {
    (0..count).map(|i| format_ident!("__{prefix}{i}")).collect()
}

pub fn field_idents<'a>(fields: &'a [&'a Field]) -> Vec<&'a Ident> {
    fields
        .iter()
        .map(|f| {
            f.ident
                .as_ref()
                .expect("Tried to get field names of a tuple struct")
        })
        .collect()
}

pub fn get_field_types_iter<'a>(
    fields: &'a [&'a Field],
) -> Box<dyn Iterator<Item = &'a Type> + 'a> {
    Box::new(fields.iter().map(|f| &f.ty))
}

pub fn get_field_types<'a>(fields: &'a [&'a Field]) -> Vec<&'a Type> {
    get_field_types_iter(fields).collect()
}

pub fn add_extra_type_param_bound_op_output<'a>(
    generics: &'a Generics,
    trait_ident: &'a Ident,
) -> Generics {
    let mut generics = generics.clone();
    for type_param in &mut generics.type_params_mut() {
        let type_ident = &type_param.ident;
        let bound: TypeParamBound = parse_quote! {
            ::core::ops::#trait_ident<Output=#type_ident>
        };
        type_param.bounds.push(bound)
    }

    generics
}

pub fn add_extra_ty_param_bound_op<'a>(
    generics: &'a Generics,
    trait_ident: &'a Ident,
) -> Generics {
    add_extra_ty_param_bound(generics, &quote! { ::core::ops::#trait_ident })
}

pub fn add_extra_ty_param_bound<'a>(
    generics: &'a Generics,
    bound: &'a TokenStream,
) -> Generics {
    let mut generics = generics.clone();
    let bound: TypeParamBound = parse_quote! { #bound };
    for type_param in &mut generics.type_params_mut() {
        type_param.bounds.push(bound.clone())
    }

    generics
}

pub fn add_extra_ty_param_bound_ref<'a>(
    generics: &'a Generics,
    bound: &'a TokenStream,
    ref_type: RefType,
) -> Generics {
    match ref_type {
        RefType::No => add_extra_ty_param_bound(generics, bound),
        _ => {
            let generics = generics.clone();
            let idents = generics.type_params().map(|x| &x.ident);
            let ref_with_lifetime = ref_type.reference_with_lifetime();
            add_extra_where_clauses(
                &generics,
                quote! {
                    where #(#ref_with_lifetime #idents: #bound),*
                },
            )
        }
    }
}

pub fn add_extra_generic_param(
    generics: &Generics,
    generic_param: TokenStream,
) -> Generics {
    let generic_param: GenericParam = parse_quote! { #generic_param };
    let mut generics = generics.clone();
    generics.params.push(generic_param);

    generics
}

pub fn add_extra_generic_type_param(
    generics: &Generics,
    generic_param: TokenStream,
) -> Generics {
    let generic_param: GenericParam = parse_quote! { #generic_param };
    let lifetimes: Vec<GenericParam> =
        generics.lifetimes().map(|x| x.clone().into()).collect();
    let type_params: Vec<GenericParam> =
        generics.type_params().map(|x| x.clone().into()).collect();
    let const_params: Vec<GenericParam> =
        generics.const_params().map(|x| x.clone().into()).collect();
    let mut generics = generics.clone();
    generics.params = Default::default();
    generics.params.extend(lifetimes);
    generics.params.extend(type_params);
    generics.params.push(generic_param);
    generics.params.extend(const_params);

    generics
}

pub fn add_extra_where_clauses(
    generics: &Generics,
    type_where_clauses: TokenStream,
) -> Generics {
    let mut type_where_clauses: WhereClause = parse_quote! { #type_where_clauses };
    let mut new_generics = generics.clone();
    if let Some(old_where) = new_generics.where_clause {
        type_where_clauses.predicates.extend(old_where.predicates)
    }
    new_generics.where_clause = Some(type_where_clauses);

    new_generics
}

pub fn add_where_clauses_for_new_ident<'a>(
    generics: &'a Generics,
    fields: &[&'a Field],
    type_ident: &Ident,
    type_where_clauses: TokenStream,
    sized: bool,
) -> Generics {
    let generic_param = if fields.len() > 1 {
        quote! { #type_ident: ::core::marker::Copy }
    } else if sized {
        quote! { #type_ident }
    } else {
        quote! { #type_ident: ?::core::marker::Sized }
    };

    let generics = add_extra_where_clauses(generics, type_where_clauses);
    add_extra_generic_type_param(&generics, generic_param)
}

pub fn unnamed_to_vec(fields: &FieldsUnnamed) -> Vec<&Field> {
    fields.unnamed.iter().collect()
}

pub fn named_to_vec(fields: &FieldsNamed) -> Vec<&Field> {
    fields.named.iter().collect()
}

fn panic_one_field(trait_name: &str, trait_attr: &str) -> ! {
    panic!(
        "derive({trait_name}) only works when forwarding to a single field. \
         Try putting #[{trait_attr}] or #[{trait_attr}(ignore)] on the fields in the struct",
    )
}

#[derive(Copy, Clone, Debug, PartialEq, Eq)]
pub enum DeriveType {
    Unnamed,
    Named,
    Enum,
}

pub struct State<'input> {
    pub input: &'input DeriveInput,
    pub trait_name: &'static str,
    pub trait_ident: Ident,
    pub method_ident: Ident,
    pub trait_path: TokenStream,
    pub trait_path_params: Vec<TokenStream>,
    pub trait_attr: String,
    pub derive_type: DeriveType,
    pub fields: Vec<&'input Field>,
    pub variants: Vec<&'input Variant>,
    pub variant_states: Vec<State<'input>>,
    pub variant: Option<&'input Variant>,
    pub generics: Generics,
    pub default_info: FullMetaInfo,
    full_meta_infos: Vec<FullMetaInfo>,
}

#[derive(Default, Clone)]
pub struct AttrParams {
    pub enum_: Vec<&'static str>,
    pub variant: Vec<&'static str>,
    pub struct_: Vec<&'static str>,
    pub field: Vec<&'static str>,
}

impl AttrParams {
    pub fn new(params: Vec<&'static str>) -> AttrParams {
        AttrParams {
            enum_: params.clone(),
            struct_: params.clone(),
            variant: params.clone(),
            field: params,
        }
    }
    pub fn struct_(params: Vec<&'static str>) -> AttrParams {
        AttrParams {
            enum_: vec![],
            struct_: params,
            variant: vec![],
            field: vec![],
        }
    }

    pub fn ignore_and_forward() -> AttrParams {
        AttrParams::new(vec!["ignore", "forward"])
    }
}

impl<'input> State<'input> {
    pub fn new<'arg_input>(
        input: &'arg_input DeriveInput,
        trait_name: &'static str,
        trait_attr: String,
    ) -> Result<State<'arg_input>> {
        State::new_impl(input, trait_name, trait_attr, AttrParams::default(), true)
    }

    pub fn with_field_ignore<'arg_input>(
        input: &'arg_input DeriveInput,
        trait_name: &'static str,
        trait_attr: String,
    ) -> Result<State<'arg_input>> {
        State::new_impl(
            input,
            trait_name,
            trait_attr,
            AttrParams::new(vec!["ignore"]),
            true,
        )
    }

    pub fn with_field_ignore_and_forward<'arg_input>(
        input: &'arg_input DeriveInput,
        trait_name: &'static str,
        trait_attr: String,
    ) -> Result<State<'arg_input>> {
        State::new_impl(
            input,
            trait_name,
            trait_attr,
            AttrParams::new(vec!["ignore", "forward"]),
            true,
        )
    }

    pub fn with_field_ignore_and_refs<'arg_input>(
        input: &'arg_input DeriveInput,
        trait_name: &'static str,
        trait_attr: String,
    ) -> Result<State<'arg_input>> {
        State::new_impl(
            input,
            trait_name,
            trait_attr,
            AttrParams::new(vec!["ignore", "owned", "ref", "ref_mut"]),
            true,
        )
    }

    pub fn with_attr_params<'arg_input>(
        input: &'arg_input DeriveInput,
        trait_name: &'static str,
        trait_attr: String,
        allowed_attr_params: AttrParams,
    ) -> Result<State<'arg_input>> {
        State::new_impl(input, trait_name, trait_attr, allowed_attr_params, true)
    }

    pub fn with_type_bound<'arg_input>(
        input: &'arg_input DeriveInput,
        trait_name: &'static str,
        trait_attr: String,
        allowed_attr_params: AttrParams,
        add_type_bound: bool,
    ) -> Result<State<'arg_input>> {
        Self::new_impl(
            input,
            trait_name,
            trait_attr,
            allowed_attr_params,
            add_type_bound,
        )
    }

    fn new_impl<'arg_input>(
        input: &'arg_input DeriveInput,
        trait_name: &'static str,
        trait_attr: String,
        allowed_attr_params: AttrParams,
        add_type_bound: bool,
    ) -> Result<State<'arg_input>> {
        let trait_name = trait_name.trim_end_matches("ToInner");
        let trait_ident = format_ident!("{trait_name}");
        let method_ident = format_ident!("{trait_attr}");
        let trait_path = quote! { ::derive_more::#trait_ident };
        let (derive_type, fields, variants): (_, Vec<_>, Vec<_>) = match input.data {
            Data::Struct(ref data_struct) => match data_struct.fields {
                Fields::Unnamed(ref fields) => {
                    (DeriveType::Unnamed, unnamed_to_vec(fields), vec![])
                }

                Fields::Named(ref fields) => {
                    (DeriveType::Named, named_to_vec(fields), vec![])
                }
                Fields::Unit => (DeriveType::Named, vec![], vec![]),
            },
            Data::Enum(ref data_enum) => (
                DeriveType::Enum,
                vec![],
                data_enum.variants.iter().collect(),
            ),
            Data::Union(_) => {
                panic!("cannot derive({trait_name}) for union")
            }
        };
        let attrs: Vec<_> = if derive_type == DeriveType::Enum {
            variants.iter().map(|v| &v.attrs).collect()
        } else {
            fields.iter().map(|f| &f.attrs).collect()
        };

        let (allowed_attr_params_outer, allowed_attr_params_inner) =
            if derive_type == DeriveType::Enum {
                (&allowed_attr_params.enum_, &allowed_attr_params.variant)
            } else {
                (&allowed_attr_params.struct_, &allowed_attr_params.field)
            };

        let struct_meta_info =
            get_meta_info(&trait_attr, &input.attrs, allowed_attr_params_outer)?;
        let meta_infos: Result<Vec<_>> = attrs
            .iter()
            .map(|attrs| get_meta_info(&trait_attr, attrs, allowed_attr_params_inner))
            .collect();
        let meta_infos = meta_infos?;
        let first_match = meta_infos
            .iter()
            .filter_map(|info| info.enabled.map(|_| info))
            .next();

        // Default to enabled true, except when first attribute has explicit
        // enabling.
        //
        // Except for derive Error.
        //
        // The way `else` case works is that if any field have any valid
        // attribute specified, then all fields without any attributes
        // specified are filtered out from `State::enabled_fields`.
        //
        // However, derive Error *infers* fields and there are cases when
        // one of the fields may have an attribute specified, but another field
        // would be inferred. So, for derive Error macro we default enabled
        // to true unconditionally (i.e., even if some fields have attributes
        // specified).
        let default_enabled = if trait_name == "Error" {
            true
        } else {
            first_match.map_or(true, |info| !info.enabled.unwrap())
        };

        let defaults = struct_meta_info.into_full(FullMetaInfo {
            enabled: default_enabled,
            forward: false,
            // Default to owned true, except when first attribute has one of owned,
            // ref or ref_mut
            // - not a single attribute means default true
            // - an attribute, but non of owned, ref or ref_mut means default true
            // - an attribute, and owned, ref or ref_mut means default false
            owned: first_match.map_or(true, |info| {
                info.owned.is_none() && info.ref_.is_none() || info.ref_mut.is_none()
            }),
            ref_: false,
            ref_mut: false,
            info: MetaInfo::default(),
        });

        let full_meta_infos: Vec<_> = meta_infos
            .into_iter()
            .map(|info| info.into_full(defaults.clone()))
            .collect();

        let variant_states: Result<Vec<_>> = if derive_type == DeriveType::Enum {
            variants
                .iter()
                .zip(full_meta_infos.iter().cloned())
                .map(|(variant, info)| {
                    State::from_variant(
                        input,
                        trait_name,
                        trait_attr.clone(),
                        allowed_attr_params.clone(),
                        variant,
                        info,
                    )
                })
                .collect()
        } else {
            Ok(vec![])
        };

        let generics = if add_type_bound {
            add_extra_ty_param_bound(&input.generics, &trait_path)
        } else {
            input.generics.clone()
        };

        Ok(State {
            input,
            trait_name,
            trait_ident,
            method_ident,
            trait_path,
            trait_path_params: vec![],
            trait_attr,
            // input,
            fields,
            variants,
            variant_states: variant_states?,
            variant: None,
            derive_type,
            generics,
            full_meta_infos,
            default_info: defaults,
        })
    }

    pub fn from_variant<'arg_input>(
        input: &'arg_input DeriveInput,
        trait_name: &'static str,
        trait_attr: String,
        allowed_attr_params: AttrParams,
        variant: &'arg_input Variant,
        default_info: FullMetaInfo,
    ) -> Result<State<'arg_input>> {
        let trait_name = trait_name.trim_end_matches("ToInner");
        let trait_ident = format_ident!("{trait_name}");
        let method_ident = format_ident!("{trait_attr}");
        let trait_path = quote! { ::derive_more::#trait_ident };
        let (derive_type, fields): (_, Vec<_>) = match variant.fields {
            Fields::Unnamed(ref fields) => {
                (DeriveType::Unnamed, unnamed_to_vec(fields))
            }

            Fields::Named(ref fields) => (DeriveType::Named, named_to_vec(fields)),
            Fields::Unit => (DeriveType::Named, vec![]),
        };

        let meta_infos: Result<Vec<_>> = fields
            .iter()
            .map(|f| &f.attrs)
            .map(|attrs| get_meta_info(&trait_attr, attrs, &allowed_attr_params.field))
            .collect();
        let meta_infos = meta_infos?;
        let full_meta_infos: Vec<_> = meta_infos
            .into_iter()
            .map(|info| info.into_full(default_info.clone()))
            .collect();

        let generics = add_extra_ty_param_bound(&input.generics, &trait_path);

        Ok(State {
            input,
            trait_name,
            trait_path,
            trait_path_params: vec![],
            trait_attr,
            trait_ident,
            method_ident,
            // input,
            fields,
            variants: vec![],
            variant_states: vec![],
            variant: Some(variant),
            derive_type,
            generics,
            full_meta_infos,
            default_info,
        })
    }
    pub fn add_trait_path_type_param(&mut self, param: TokenStream) {
        self.trait_path_params.push(param);
    }

    pub fn assert_single_enabled_field<'state>(
        &'state self,
    ) -> SingleFieldData<'input, 'state> {
        if self.derive_type == DeriveType::Enum {
            panic_one_field(self.trait_name, &self.trait_attr);
        }
        let data = self.enabled_fields_data();
        if data.fields.len() != 1 {
            panic_one_field(self.trait_name, &self.trait_attr);
        };
        SingleFieldData {
            input_type: data.input_type,
            field: data.fields[0],
            field_type: data.field_types[0],
            member: data.members[0].clone(),
            info: data.infos[0].clone(),
            field_ident: data.field_idents[0].clone(),
            trait_path: data.trait_path,
            trait_path_with_params: data.trait_path_with_params.clone(),
            casted_trait: data.casted_traits[0].clone(),
            impl_generics: data.impl_generics.clone(),
            ty_generics: data.ty_generics.clone(),
            where_clause: data.where_clause,
            multi_field_data: data,
        }
    }

    pub fn enabled_fields_data<'state>(&'state self) -> MultiFieldData<'input, 'state> {
        if self.derive_type == DeriveType::Enum {
            panic!("cannot derive({}) for enum", self.trait_name)
        }
        let fields = self.enabled_fields();
        let field_idents = self.enabled_fields_idents();
        let field_indexes = self.enabled_fields_indexes();
        let field_types: Vec<_> = fields.iter().map(|f| &f.ty).collect();
        let members: Vec<_> = field_idents
            .iter()
            .map(|ident| quote! { self.#ident })
            .collect();
        let trait_path = &self.trait_path;
        let trait_path_with_params = if !self.trait_path_params.is_empty() {
            let params = self.trait_path_params.iter();
            quote! { #trait_path<#(#params),*> }
        } else {
            self.trait_path.clone()
        };

        let casted_traits: Vec<_> = field_types
            .iter()
            .map(|field_type| quote! { <#field_type as #trait_path_with_params> })
            .collect();
        let (impl_generics, ty_generics, where_clause) = self.generics.split_for_impl();
        let input_type = &self.input.ident;
        let (variant_name, variant_type) = self.variant.map_or_else(
            || (None, quote! { #input_type }),
            |v| {
                let variant_name = &v.ident;
                (Some(variant_name), quote! { #input_type::#variant_name })
            },
        );
        MultiFieldData {
            input_type,
            variant_type,
            variant_name,
            variant_info: self.default_info.clone(),
            fields,
            field_types,
            field_indexes,
            members,
            infos: self.enabled_infos(),
            field_idents,
            method_ident: &self.method_ident,
            trait_path,
            trait_path_with_params,
            casted_traits,
            impl_generics,
            ty_generics,
            where_clause,
            state: self,
        }
    }

    pub fn enabled_variant_data<'state>(
        &'state self,
    ) -> MultiVariantData<'input, 'state> {
        if self.derive_type != DeriveType::Enum {
            panic!("can only derive({}) for enum", self.trait_name)
        }
        let variants = self.enabled_variants();
        let trait_path = &self.trait_path;
        let (impl_generics, ty_generics, where_clause) = self.generics.split_for_impl();
        MultiVariantData {
            input_type: &self.input.ident,
            variants,
            variant_states: self.enabled_variant_states(),
            infos: self.enabled_infos(),
            trait_path,
            impl_generics,
            ty_generics,
            where_clause,
        }
    }

    fn enabled_variants(&self) -> Vec<&'input Variant> {
        self.variants
            .iter()
            .zip(self.full_meta_infos.iter().map(|info| info.enabled))
            .filter(|(_, ig)| *ig)
            .map(|(v, _)| *v)
            .collect()
    }

    fn enabled_variant_states(&self) -> Vec<&State<'input>> {
        self.variant_states
            .iter()
            .zip(self.full_meta_infos.iter().map(|info| info.enabled))
            .filter(|(_, ig)| *ig)
            .map(|(v, _)| v)
            .collect()
    }

    pub fn enabled_fields(&self) -> Vec<&'input Field> {
        self.fields
            .iter()
            .zip(self.full_meta_infos.iter().map(|info| info.enabled))
            .filter(|(_, ig)| *ig)
            .map(|(f, _)| *f)
            .collect()
    }

    fn field_idents(&self) -> Vec<TokenStream> {
        if self.derive_type == DeriveType::Named {
            self.fields
                .iter()
                .map(|f| {
                    f.ident
                        .as_ref()
                        .expect("Tried to get field names of a tuple struct")
                        .to_token_stream()
                })
                .collect()
        } else {
            let count = self.fields.len();
            (0..count)
                .map(|i| Index::from(i).to_token_stream())
                .collect()
        }
    }

    fn enabled_fields_idents(&self) -> Vec<TokenStream> {
        self.field_idents()
            .into_iter()
            .zip(self.full_meta_infos.iter().map(|info| info.enabled))
            .filter(|(_, ig)| *ig)
            .map(|(f, _)| f)
            .collect()
    }

    fn enabled_fields_indexes(&self) -> Vec<usize> {
        self.full_meta_infos
            .iter()
            .map(|info| info.enabled)
            .enumerate()
            .filter(|(_, ig)| *ig)
            .map(|(i, _)| i)
            .collect()
    }
    fn enabled_infos(&self) -> Vec<FullMetaInfo> {
        self.full_meta_infos
            .iter()
            .filter(|info| info.enabled)
            .cloned()
            .collect()
    }
}

#[derive(Clone)]
pub struct SingleFieldData<'input, 'state> {
    pub input_type: &'input Ident,
    pub field: &'input Field,
    pub field_type: &'input Type,
    pub field_ident: TokenStream,
    pub member: TokenStream,
    pub info: FullMetaInfo,
    pub trait_path: &'state TokenStream,
    pub trait_path_with_params: TokenStream,
    pub casted_trait: TokenStream,
    pub impl_generics: ImplGenerics<'state>,
    pub ty_generics: TypeGenerics<'state>,
    pub where_clause: Option<&'state WhereClause>,
    multi_field_data: MultiFieldData<'input, 'state>,
}

#[derive(Clone)]
pub struct MultiFieldData<'input, 'state> {
    pub input_type: &'input Ident,
    pub variant_type: TokenStream,
    pub variant_name: Option<&'input Ident>,
    pub variant_info: FullMetaInfo,
    pub fields: Vec<&'input Field>,
    pub field_types: Vec<&'input Type>,
    pub field_idents: Vec<TokenStream>,
    pub field_indexes: Vec<usize>,
    pub members: Vec<TokenStream>,
    pub infos: Vec<FullMetaInfo>,
    pub method_ident: &'state Ident,
    pub trait_path: &'state TokenStream,
    pub trait_path_with_params: TokenStream,
    pub casted_traits: Vec<TokenStream>,
    pub impl_generics: ImplGenerics<'state>,
    pub ty_generics: TypeGenerics<'state>,
    pub where_clause: Option<&'state WhereClause>,
    pub state: &'state State<'input>,
}

pub struct MultiVariantData<'input, 'state> {
    pub input_type: &'input Ident,
    pub variants: Vec<&'input Variant>,
    pub variant_states: Vec<&'state State<'input>>,
    pub infos: Vec<FullMetaInfo>,
    pub trait_path: &'state TokenStream,
    pub impl_generics: ImplGenerics<'state>,
    pub ty_generics: TypeGenerics<'state>,
    pub where_clause: Option<&'state WhereClause>,
}

impl<'input, 'state> MultiFieldData<'input, 'state> {
    pub fn initializer<T: ToTokens>(&self, initializers: &[T]) -> TokenStream {
        let MultiFieldData {
            variant_type,
            field_idents,
            ..
        } = self;
        if self.state.derive_type == DeriveType::Named {
            quote! { #variant_type{#(#field_idents: #initializers),*} }
        } else {
            quote! { #variant_type(#(#initializers),*) }
        }
    }
    pub fn matcher<T: ToTokens>(
        &self,
        indexes: &[usize],
        bindings: &[T],
    ) -> TokenStream {
        let MultiFieldData { variant_type, .. } = self;
        let full_bindings = (0..self.state.fields.len()).map(|i| {
            indexes.iter().position(|index| i == *index).map_or_else(
                || quote! { _ },
                |found_index| bindings[found_index].to_token_stream(),
            )
        });
        if self.state.derive_type == DeriveType::Named {
            let field_idents = self.state.field_idents();
            quote! { #variant_type{#(#field_idents: #full_bindings),*} }
        } else {
            quote! { #variant_type(#(#full_bindings),*) }
        }
    }
}

impl<'input, 'state> SingleFieldData<'input, 'state> {
    pub fn initializer<T: ToTokens>(&self, initializers: &[T]) -> TokenStream {
        self.multi_field_data.initializer(initializers)
    }
}

fn get_meta_info(
    trait_attr: &str,
    attrs: &[Attribute],
    allowed_attr_params: &[&str],
) -> Result<MetaInfo> {
    let mut it = attrs.iter().filter(|a| {
        a.meta
            .path()
            .segments
            .first()
            .map(|p| p.ident == trait_attr)
            .unwrap_or_default()
    });

    let mut info = MetaInfo::default();

    let Some(attr) = it.next() else {
        return Ok(info);
    };

    if allowed_attr_params.is_empty() {
        return Err(Error::new(attr.span(), "Attribute is not allowed here"));
    }

    info.enabled = Some(true);

    if let Some(another_attr) = it.next() {
        return Err(Error::new(
            another_attr.span(),
            "Only a single attribute is allowed",
        ));
    }

    let list = match &attr.meta {
        syn::Meta::Path(_) => {
            if allowed_attr_params.contains(&"ignore") {
                return Ok(info);
            } else {
                return Err(Error::new(
                    attr.span(),
                    format!(
                        "Empty attribute is not allowed, add one of the following parameters: {}",
                        allowed_attr_params.join(", "),
                    ),
                ));
            }
        }
        syn::Meta::List(list) => list,
        syn::Meta::NameValue(val) => {
            return Err(Error::new(
                val.span(),
                "Attribute doesn't support name-value format here",
            ));
        }
    };

    parse_punctuated_nested_meta(
        &mut info,
        &list.parse_args_with(Punctuated::parse_terminated)?,
        allowed_attr_params,
        None,
    )?;

    Ok(info)
}

fn parse_punctuated_nested_meta(
    info: &mut MetaInfo,
    meta: &Punctuated<polyfill::Meta, Token![,]>,
    allowed_attr_params: &[&str],
    wrapper_name: Option<&str>,
) -> Result<()> {
    for meta in meta.iter() {
        match meta {
            polyfill::Meta::List(list) if list.path.is_ident("not") => {
                if wrapper_name.is_some() {
                    // Only single top-level `not` attribute is allowed.
                    return Err(Error::new(
                        list.span(),
                        "Attribute doesn't support multiple multiple or nested `not` parameters",
                    ));
                }
                parse_punctuated_nested_meta(
                    info,
                    &list.parse_args_with(Punctuated::parse_terminated)?,
                    allowed_attr_params,
                    Some("not"),
                )?;
            }

            polyfill::Meta::List(list) => {
                let path = &list.path;
                if !allowed_attr_params.iter().any(|param| path.is_ident(param)) {
                    return Err(Error::new(
                        meta.span(),
                        format!(
                            "Attribute nested parameter not supported. \
                             Supported attribute parameters are: {}",
                            allowed_attr_params.join(", "),
                        ),
                    ));
                }

                let mut parse_nested = true;

                let attr_name = path.get_ident().unwrap().to_string();
                match (wrapper_name, attr_name.as_str()) {
                    (None, "owned") => info.owned = Some(true),
                    (None, "ref") => info.ref_ = Some(true),
                    (None, "ref_mut") => info.ref_mut = Some(true),

                    #[cfg(any(feature = "from", feature = "into"))]
                    (None, "types")
                    | (Some("owned"), "types")
                    | (Some("ref"), "types")
                    | (Some("ref_mut"), "types") => {
                        parse_nested = false;
                        for meta in &list.parse_args_with(
                            Punctuated::<polyfill::NestedMeta, syn::token::Comma>::parse_terminated,
                        )? {
                            let typ: syn::Type = match meta {
                                polyfill::NestedMeta::Meta(meta) => {
                                    let polyfill::Meta::Path(path) = meta else {
                                        return Err(Error::new(
                                            meta.span(),
                                            format!(
                                                "Attribute doesn't support type {}",
                                                quote! { #meta },
                                            ),
                                        ));
                                    };
                                    syn::TypePath {
                                        qself: None,
                                        path: path.clone().into(),
                                    }
                                    .into()
                                }
                                polyfill::NestedMeta::Lit(syn::Lit::Str(s)) => s.parse()?,
                                polyfill::NestedMeta::Lit(lit) => return Err(Error::new(
                                    lit.span(),
                                    "Attribute doesn't support nested literals here",
                                )),
                            };

                            for ref_type in wrapper_name
                                .map(|n| vec![RefType::from_attr_name(n)])
                                .unwrap_or_else(|| {
                                    vec![RefType::No, RefType::Ref, RefType::Mut]
                                })
                            {
                                if info
                                    .types
                                    .entry(ref_type)
                                    .or_default()
                                    .replace(typ.clone())
                                    .is_some()
                                {
                                    return Err(Error::new(
                                        typ.span(),
                                        format!(
                                            "Duplicate type `{}` specified",
                                            quote! { #path },
                                        ),
                                    ));
                                }
                            }
                        }
                    }

                    _ => {
                        return Err(Error::new(
                            list.span(),
                            format!(
                                "Attribute doesn't support nested parameter `{}` here",
                                quote! { #path },
                            ),
                        ))
                    }
                };

                if parse_nested {
                    parse_punctuated_nested_meta(
                        info,
                        &list.parse_args_with(Punctuated::parse_terminated)?,
                        allowed_attr_params,
                        Some(&attr_name),
                    )?;
                }
            }

            polyfill::Meta::Path(path) => {
                if !allowed_attr_params.iter().any(|param| path.is_ident(param)) {
                    return Err(Error::new(
                        meta.span(),
                        format!(
                            "Attribute parameter not supported. \
                             Supported attribute parameters are: {}",
                            allowed_attr_params.join(", "),
                        ),
                    ));
                }

                let attr_name = path.get_ident().unwrap().to_string();
                match (wrapper_name, attr_name.as_str()) {
                    (None, "ignore") => info.enabled = Some(false),
                    (None, "forward") => info.forward = Some(true),
                    (Some("not"), "forward") => info.forward = Some(false),
                    (None, "owned") => info.owned = Some(true),
                    (None, "ref") => info.ref_ = Some(true),
                    (None, "ref_mut") => info.ref_mut = Some(true),
                    (None, "source") => info.source = Some(true),
                    (Some("not"), "source") => info.source = Some(false),
                    (None, "backtrace") => info.backtrace = Some(true),
                    (Some("not"), "backtrace") => info.backtrace = Some(false),
                    _ => {
                        return Err(Error::new(
                            path.span(),
                            format!(
                                "Attribute doesn't support parameter `{}` here",
                                quote! { #path }
                            ),
                        ))
                    }
                }
            }
        }
    }

    Ok(())
}

// TODO: Remove this eventually, once all macros migrate to
//       custom typed attributes parsing.
/// Polyfill for [`syn`] 1.x AST.
pub(crate) mod polyfill {
    use proc_macro2::TokenStream;
    use quote::ToTokens;
    use syn::{
        ext::IdentExt as _,
        parse::{Parse, ParseStream, Parser},
        token, Token,
    };

    #[derive(Clone)]
    pub(crate) enum PathOrKeyword {
        Path(syn::Path),
        Keyword(syn::Ident),
    }

    impl Parse for PathOrKeyword {
        fn parse(input: ParseStream<'_>) -> syn::Result<Self> {
            if input.fork().parse::<syn::Path>().is_ok() {
                return input.parse().map(Self::Path);
            }
            syn::Ident::parse_any(input).map(Self::Keyword)
        }
    }

    impl ToTokens for PathOrKeyword {
        fn to_tokens(&self, tokens: &mut TokenStream) {
            match self {
                Self::Path(p) => p.to_tokens(tokens),
                Self::Keyword(i) => i.to_tokens(tokens),
            }
        }
    }

    impl PathOrKeyword {
        pub(crate) fn is_ident<I: ?Sized>(&self, ident: &I) -> bool
        where
            syn::Ident: PartialEq<I>,
        {
            match self {
                Self::Path(p) => p.is_ident(ident),
                Self::Keyword(i) => i == ident,
            }
        }

        pub fn get_ident(&self) -> Option<&syn::Ident> {
            match self {
                Self::Path(p) => p.get_ident(),
                Self::Keyword(i) => Some(i),
            }
        }
    }

    impl From<PathOrKeyword> for syn::Path {
        fn from(p: PathOrKeyword) -> Self {
            match p {
                PathOrKeyword::Path(p) => p,
                PathOrKeyword::Keyword(i) => i.into(),
            }
        }
    }

    #[derive(Clone)]
    pub(crate) struct MetaList {
        pub(crate) path: PathOrKeyword,
        pub(crate) tokens: TokenStream,
    }

    impl Parse for MetaList {
        fn parse(input: ParseStream<'_>) -> syn::Result<Self> {
            let path = input.parse::<PathOrKeyword>()?;
            let tokens;
            _ = syn::parenthesized!(tokens in input);
            Ok(Self {
                path,
                tokens: tokens.parse()?,
            })
        }
    }

    impl ToTokens for MetaList {
        fn to_tokens(&self, tokens: &mut TokenStream) {
            self.path.to_tokens(tokens);
            token::Paren::default()
                .surround(tokens, |tokens| self.tokens.to_tokens(tokens))
        }
    }

    impl MetaList {
        pub fn parse_args_with<F: Parser>(&self, parser: F) -> syn::Result<F::Output> {
            parser.parse2(self.tokens.clone())
        }
    }

    #[derive(Clone)]
    pub(crate) enum Meta {
        Path(PathOrKeyword),
        List(MetaList),
    }

    impl Parse for Meta {
        fn parse(input: ParseStream<'_>) -> syn::Result<Self> {
            let path = input.parse::<PathOrKeyword>()?;
            Ok(if input.peek(token::Paren) {
                let tokens;
                _ = syn::parenthesized!(tokens in input);
                Self::List(MetaList {
                    path,
                    tokens: tokens.parse()?,
                })
            } else {
                Self::Path(path)
            })
        }
    }

    impl ToTokens for Meta {
        fn to_tokens(&self, tokens: &mut TokenStream) {
            match self {
                Self::Path(p) => p.to_tokens(tokens),
                Self::List(l) => l.to_tokens(tokens),
            }
        }
    }

    #[derive(Clone)]
    pub(crate) enum NestedMeta {
        Meta(Meta),
        Lit(syn::Lit),
    }

    impl Parse for NestedMeta {
        fn parse(input: ParseStream<'_>) -> syn::Result<Self> {
            if input.peek(syn::Lit)
                && !(input.peek(syn::LitBool) && input.peek2(Token![=]))
            {
                input.parse().map(Self::Lit)
            } else if input.peek(syn::Ident::peek_any)
                || input.peek(Token![::]) && input.peek3(syn::Ident::peek_any)
            {
                input.parse().map(Self::Meta)
            } else {
                Err(input.error("expected identifier or literal"))
            }
        }
    }

    impl ToTokens for NestedMeta {
        fn to_tokens(&self, tokens: &mut TokenStream) {
            match self {
                Self::Meta(m) => m.to_tokens(tokens),
                Self::Lit(l) => l.to_tokens(tokens),
            }
        }
    }
}

#[derive(Clone, Debug, Default)]
pub struct FullMetaInfo {
    pub enabled: bool,
    pub forward: bool,
    pub owned: bool,
    pub ref_: bool,
    pub ref_mut: bool,
    pub info: MetaInfo,
}

#[derive(Clone, Debug, Default)]
pub struct MetaInfo {
    pub enabled: Option<bool>,
    pub forward: Option<bool>,
    pub owned: Option<bool>,
    pub ref_: Option<bool>,
    pub ref_mut: Option<bool>,
    pub source: Option<bool>,
    pub backtrace: Option<bool>,
    #[cfg(any(feature = "from", feature = "into"))]
    pub types: HashMap<RefType, HashSet<syn::Type>>,
}

impl MetaInfo {
    fn into_full(self, defaults: FullMetaInfo) -> FullMetaInfo {
        FullMetaInfo {
            enabled: self.enabled.unwrap_or(defaults.enabled),
            forward: self.forward.unwrap_or(defaults.forward),
            owned: self.owned.unwrap_or(defaults.owned),
            ref_: self.ref_.unwrap_or(defaults.ref_),
            ref_mut: self.ref_mut.unwrap_or(defaults.ref_mut),
            info: self,
        }
    }
}

impl FullMetaInfo {
    pub fn ref_types(&self) -> Vec<RefType> {
        let mut ref_types = vec![];
        if self.owned {
            ref_types.push(RefType::No);
        }
        if self.ref_ {
            ref_types.push(RefType::Ref);
        }
        if self.ref_mut {
            ref_types.push(RefType::Mut);
        }
        ref_types
    }
}

pub fn get_if_type_parameter_used_in_type(
    type_parameters: &HashSet<syn::Ident>,
    ty: &syn::Type,
) -> Option<syn::Type> {
    is_type_parameter_used_in_type(type_parameters, ty).then(|| match ty {
        syn::Type::Reference(syn::TypeReference { elem: ty, .. }) => (**ty).clone(),
        ty => ty.clone(),
    })
}

pub fn is_type_parameter_used_in_type(
    type_parameters: &HashSet<syn::Ident>,
    ty: &syn::Type,
) -> bool {
    match ty {
        syn::Type::Path(ty) => {
            if let Some(qself) = &ty.qself {
                if is_type_parameter_used_in_type(type_parameters, &qself.ty) {
                    return true;
                }
            }

            if let Some(segment) = ty.path.segments.first() {
                if type_parameters.contains(&segment.ident) {
                    return true;
                }
            }

            ty.path.segments.iter().any(|segment| {
                if let syn::PathArguments::AngleBracketed(arguments) =
                    &segment.arguments
                {
                    arguments.args.iter().any(|argument| match argument {
                        syn::GenericArgument::Type(ty) => {
                            is_type_parameter_used_in_type(type_parameters, ty)
                        }
                        syn::GenericArgument::Constraint(constraint) => {
                            type_parameters.contains(&constraint.ident)
                        }
                        _ => false,
                    })
                } else {
                    false
                }
            })
        }

        syn::Type::Reference(ty) => {
            is_type_parameter_used_in_type(type_parameters, &ty.elem)
        }

        _ => false,
    }
}

<<<<<<< HEAD
#[cfg(any(feature = "from", feature = "into", feature = "as_ref"))]
=======
#[cfg(any(
    feature = "debug",
    feature = "display",
    feature = "from",
    feature = "into",
))]
>>>>>>> df771b4b
mod either {
    use proc_macro2::TokenStream;
    use quote::ToTokens;
    use syn::parse::{Parse, ParseStream};

    /// Either [`Left`] or [`Right`].
    ///
    /// [`Left`]: Either::Left
    /// [`Right`]: Either::Right
    pub(crate) enum Either<L, R> {
        /// Left variant.
        Left(L),

        /// Right variant.
        Right(R),
    }

    impl<L, R> Parse for Either<L, R>
    where
        L: Parse,
        R: Parse,
    {
        fn parse(input: ParseStream<'_>) -> syn::Result<Self> {
            if L::parse(&input.fork()).is_ok() {
                L::parse(input).map(Self::Left)
            } else {
                R::parse(input).map(Self::Right)
            }
        }
    }

    impl<L, R, T> Iterator for Either<L, R>
    where
        L: Iterator<Item = T>,
        R: Iterator<Item = T>,
    {
        type Item = T;

        fn next(&mut self) -> Option<Self::Item> {
            match self {
                Either::Left(left) => left.next(),
                Either::Right(right) => right.next(),
            }
        }
    }

    impl<L, R> ToTokens for Either<L, R>
    where
        L: ToTokens,
        R: ToTokens,
    {
        fn to_tokens(&self, tokens: &mut TokenStream) {
            match self {
                Either::Left(l) => l.to_tokens(tokens),
                Either::Right(r) => r.to_tokens(tokens),
            }
        }
    }
}

#[cfg(any(feature = "from", feature = "into"))]
mod fields_ext {
    use std::{cmp, iter};

    use proc_macro2::TokenStream;
    use syn::{punctuated, spanned::Spanned as _};

    use crate::parsing;

    use super::Either;

    /// Abstraction over `.len()` method to use it on type parameters.
    pub(crate) trait Len {
        /// Returns number of fields.
        fn len(&self) -> usize;
    }

    impl Len for syn::Fields {
        fn len(&self) -> usize {
            self.len()
        }
    }

    impl<T> Len for Vec<T> {
        fn len(&self) -> usize {
            self.len()
        }
    }

    /// [`syn::Fields`] extension.
    pub(crate) trait FieldsExt: Len {
        /// Validates the provided [`parsing::Type`] against these [`syn::Fields`].
        fn validate_type<'t>(
            &self,
            ty: &'t parsing::Type,
        ) -> syn::Result<
            Either<punctuated::Iter<'t, TokenStream>, iter::Once<&'t TokenStream>>,
        > {
            match ty {
                parsing::Type::Tuple { items, .. } if self.len() > 1 => {
                    match self.len().cmp(&items.len()) {
                        cmp::Ordering::Greater => {
                            return Err(syn::Error::new(
                                ty.span(),
                                format!(
                                    "wrong tuple length: expected {}, found {}. \
                                     Consider adding {} more type{}: `({})`",
                                    self.len(),
                                    items.len(),
                                    self.len() - items.len(),
                                    if self.len() - items.len() > 1 {
                                        "s"
                                    } else {
                                        ""
                                    },
                                    items
                                        .iter()
                                        .map(|item| item.to_string())
                                        .chain(
                                            (0..(self.len() - items.len()))
                                                .map(|_| "_".to_string())
                                        )
                                        .collect::<Vec<_>>()
                                        .join(", "),
                                ),
                            ));
                        }
                        cmp::Ordering::Less => {
                            return Err(syn::Error::new(
                                ty.span(),
                                format!(
                                    "wrong tuple length: expected {}, found {}. \
                                     Consider removing last {} type{}: `({})`",
                                    self.len(),
                                    items.len(),
                                    items.len() - self.len(),
                                    if items.len() - self.len() > 1 {
                                        "s"
                                    } else {
                                        ""
                                    },
                                    items
                                        .iter()
                                        .take(self.len())
                                        .map(ToString::to_string)
                                        .collect::<Vec<_>>()
                                        .join(", "),
                                ),
                            ));
                        }
                        cmp::Ordering::Equal => {}
                    }
                }
                parsing::Type::Other(other) if self.len() > 1 => {
                    if self.len() > 1 {
                        return Err(syn::Error::new(
                            other.span(),
                            format!(
                                "expected tuple: `({}, {})`",
                                other,
                                (0..(self.len() - 1))
                                    .map(|_| "_")
                                    .collect::<Vec<_>>()
                                    .join(", "),
                            ),
                        ));
                    }
                }
                parsing::Type::Tuple { .. } | parsing::Type::Other(_) => {}
            }
            Ok(match ty {
                parsing::Type::Tuple { items, .. } => Either::Left(items.iter()),
                parsing::Type::Other(other) => Either::Right(iter::once(other)),
            })
        }
    }

    impl<T: Len + ?Sized> FieldsExt for T {}
}<|MERGE_RESOLUTION|>--- conflicted
+++ resolved
@@ -13,19 +13,14 @@
     TypeParamBound, Variant, WhereClause,
 };
 
-<<<<<<< HEAD
-#[cfg(any(feature = "from", feature = "into", feature = "as_ref"))]
-pub(crate) use self::either::Either;
-
-=======
 #[cfg(any(
     feature = "debug",
     feature = "display",
     feature = "from",
     feature = "into",
+    feature = "as_ref",
 ))]
 pub(crate) use self::either::Either;
->>>>>>> df771b4b
 #[cfg(any(feature = "from", feature = "into"))]
 pub(crate) use self::fields_ext::FieldsExt;
 
@@ -1360,16 +1355,13 @@
     }
 }
 
-<<<<<<< HEAD
-#[cfg(any(feature = "from", feature = "into", feature = "as_ref"))]
-=======
 #[cfg(any(
     feature = "debug",
     feature = "display",
     feature = "from",
     feature = "into",
+    feature = "as_ref",
 ))]
->>>>>>> df771b4b
 mod either {
     use proc_macro2::TokenStream;
     use quote::ToTokens;
