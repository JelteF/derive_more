#![cfg_attr(
    not(all(feature = "add", feature = "mul")),
    allow(dead_code),
    allow(unused_mut)
)]

use proc_macro2::TokenStream;
use quote::{format_ident, quote, ToTokens};
use syn::{
    parse_quote, punctuated::Punctuated, spanned::Spanned, Attribute, Data,
    DeriveInput, Error, Field, Fields, FieldsNamed, FieldsUnnamed, GenericParam,
    Generics, Ident, ImplGenerics, Index, Result, Token, Type, TypeGenerics,
    TypeParamBound, Variant, WhereClause,
};

#[cfg(any(
    feature = "as_ref",
    feature = "debug",
    feature = "display",
    feature = "from",
    feature = "into",
    feature = "try_from",
))]
pub(crate) use self::either::Either;
#[cfg(any(feature = "from", feature = "into"))]
pub(crate) use self::fields_ext::FieldsExt;
#[cfg(feature = "as_ref")]
pub(crate) use self::generics_search::GenericsSearch;
#[cfg(any(
    feature = "as_ref",
    feature = "debug",
    feature = "display",
    feature = "from",
    feature = "into",
    feature = "try_from",
))]
pub(crate) use self::spanning::Spanning;

#[derive(Clone, Copy, Default)]
pub struct DeterministicState;

impl std::hash::BuildHasher for DeterministicState {
    type Hasher = std::collections::hash_map::DefaultHasher;

    fn build_hasher(&self) -> Self::Hasher {
        Self::Hasher::default()
    }
}

pub type HashMap<K, V> = std::collections::HashMap<K, V, DeterministicState>;
pub type HashSet<K> = std::collections::HashSet<K, DeterministicState>;

#[derive(Clone, Copy, Debug, Eq, PartialEq, Hash)]
pub enum RefType {
    No,
    Ref,
    Mut,
}

impl RefType {
    pub fn lifetime(self) -> TokenStream {
        match self {
            RefType::No => quote! {},
            _ => quote! { '__deriveMoreLifetime },
        }
    }

    pub fn reference(self) -> TokenStream {
        match self {
            RefType::No => quote! {},
            RefType::Ref => quote! { & },
            RefType::Mut => quote! { &mut },
        }
    }

    pub fn mutability(self) -> TokenStream {
        match self {
            RefType::Mut => quote! { mut },
            _ => quote! {},
        }
    }

    pub fn pattern_ref(self) -> TokenStream {
        match self {
            RefType::Ref => quote! { ref },
            RefType::Mut => quote! { ref mut },
            RefType::No => quote! {},
        }
    }

    pub fn reference_with_lifetime(self) -> TokenStream {
        if !self.is_ref() {
            return quote! {};
        }
        let lifetime = self.lifetime();
        let mutability = self.mutability();
        quote! { &#lifetime #mutability }
    }

    pub fn is_ref(self) -> bool {
        !matches!(self, RefType::No)
    }

    pub fn from_attr_name(name: &str) -> Self {
        match name {
            "owned" => RefType::No,
            "ref" => RefType::Ref,
            "ref_mut" => RefType::Mut,
            _ => panic!("`{name}` is not a `RefType`"),
        }
    }
}

pub fn numbered_vars(count: usize, prefix: &str) -> Vec<Ident> {
    (0..count).map(|i| format_ident!("__{prefix}{i}")).collect()
}

pub fn field_idents<'a>(fields: &'a [&'a Field]) -> Vec<&'a Ident> {
    fields
        .iter()
        .map(|f| {
            f.ident
                .as_ref()
                .expect("Tried to get field names of a tuple struct")
        })
        .collect()
}

pub fn get_field_types_iter<'a>(
    fields: &'a [&'a Field],
) -> Box<dyn Iterator<Item = &'a Type> + 'a> {
    Box::new(fields.iter().map(|f| &f.ty))
}

pub fn get_field_types<'a>(fields: &'a [&'a Field]) -> Vec<&'a Type> {
    get_field_types_iter(fields).collect()
}

pub fn add_extra_type_param_bound_op_output<'a>(
    generics: &'a Generics,
    trait_ident: &'a Ident,
) -> Generics {
    let mut generics = generics.clone();
    for type_param in &mut generics.type_params_mut() {
        let type_ident = &type_param.ident;
        let bound: TypeParamBound = parse_quote! {
            ::core::ops::#trait_ident<Output=#type_ident>
        };
        type_param.bounds.push(bound)
    }

    generics
}

pub fn add_extra_ty_param_bound_op<'a>(
    generics: &'a Generics,
    trait_ident: &'a Ident,
) -> Generics {
    add_extra_ty_param_bound(generics, &quote! { ::core::ops::#trait_ident })
}

pub fn add_extra_ty_param_bound<'a>(
    generics: &'a Generics,
    bound: &'a TokenStream,
) -> Generics {
    let mut generics = generics.clone();
    let bound: TypeParamBound = parse_quote! { #bound };
    for type_param in &mut generics.type_params_mut() {
        type_param.bounds.push(bound.clone())
    }

    generics
}

pub fn add_extra_generic_param(
    generics: &Generics,
    generic_param: TokenStream,
) -> Generics {
    let generic_param: GenericParam = parse_quote! { #generic_param };
    let mut generics = generics.clone();
    generics.params.push(generic_param);

    generics
}

pub fn add_extra_generic_type_param(
    generics: &Generics,
    generic_param: TokenStream,
) -> Generics {
    let generic_param: GenericParam = parse_quote! { #generic_param };
    let lifetimes: Vec<GenericParam> =
        generics.lifetimes().map(|x| x.clone().into()).collect();
    let type_params: Vec<GenericParam> =
        generics.type_params().map(|x| x.clone().into()).collect();
    let const_params: Vec<GenericParam> =
        generics.const_params().map(|x| x.clone().into()).collect();
    let mut generics = generics.clone();
    generics.params = Default::default();
    generics.params.extend(lifetimes);
    generics.params.extend(type_params);
    generics.params.push(generic_param);
    generics.params.extend(const_params);

    generics
}

pub fn add_extra_where_clauses(
    generics: &Generics,
    type_where_clauses: TokenStream,
) -> Generics {
    let mut type_where_clauses: WhereClause = parse_quote! { #type_where_clauses };
    let mut new_generics = generics.clone();
    if let Some(old_where) = new_generics.where_clause {
        type_where_clauses.predicates.extend(old_where.predicates)
    }
    new_generics.where_clause = Some(type_where_clauses);

    new_generics
}

pub fn add_where_clauses_for_new_ident<'a>(
    generics: &'a Generics,
    fields: &[&'a Field],
    type_ident: &Ident,
    type_where_clauses: TokenStream,
    sized: bool,
) -> Generics {
    let generic_param = if fields.len() > 1 {
        quote! { #type_ident: ::core::marker::Copy }
    } else if sized {
        quote! { #type_ident }
    } else {
        quote! { #type_ident: ?::core::marker::Sized }
    };

    let generics = add_extra_where_clauses(generics, type_where_clauses);
    add_extra_generic_type_param(&generics, generic_param)
}

pub fn unnamed_to_vec(fields: &FieldsUnnamed) -> Vec<&Field> {
    fields.unnamed.iter().collect()
}

pub fn named_to_vec(fields: &FieldsNamed) -> Vec<&Field> {
    fields.named.iter().collect()
}

fn panic_one_field(trait_name: &str, trait_attr: &str) -> ! {
    panic!(
        "derive({trait_name}) only works when forwarding to a single field. \
         Try putting #[{trait_attr}] or #[{trait_attr}(ignore)] on the fields in the struct",
    )
}

#[derive(Copy, Clone, Debug, PartialEq, Eq)]
pub enum DeriveType {
    Unnamed,
    Named,
    Enum,
}

pub struct State<'input> {
    pub input: &'input DeriveInput,
    pub trait_name: &'static str,
    pub trait_ident: Ident,
    pub method_ident: Ident,
    pub trait_path: TokenStream,
    pub trait_path_params: Vec<TokenStream>,
    pub trait_attr: String,
    pub derive_type: DeriveType,
    pub fields: Vec<&'input Field>,
    pub variants: Vec<&'input Variant>,
    pub variant_states: Vec<State<'input>>,
    pub variant: Option<&'input Variant>,
    pub generics: Generics,
    pub default_info: FullMetaInfo,
    full_meta_infos: Vec<FullMetaInfo>,
}

#[derive(Default, Clone)]
pub struct AttrParams {
    pub enum_: Vec<&'static str>,
    pub variant: Vec<&'static str>,
    pub struct_: Vec<&'static str>,
    pub field: Vec<&'static str>,
}

impl AttrParams {
    pub fn new(params: Vec<&'static str>) -> AttrParams {
        AttrParams {
            enum_: params.clone(),
            struct_: params.clone(),
            variant: params.clone(),
            field: params,
        }
    }
    pub fn struct_(params: Vec<&'static str>) -> AttrParams {
        AttrParams {
            enum_: vec![],
            struct_: params,
            variant: vec![],
            field: vec![],
        }
    }
}

impl<'input> State<'input> {
    pub fn new<'arg_input>(
        input: &'arg_input DeriveInput,
        trait_name: &'static str,
        trait_attr: String,
    ) -> Result<State<'arg_input>> {
        State::new_impl(input, trait_name, trait_attr, AttrParams::default(), true)
    }

    pub fn with_field_ignore<'arg_input>(
        input: &'arg_input DeriveInput,
        trait_name: &'static str,
        trait_attr: String,
    ) -> Result<State<'arg_input>> {
        State::new_impl(
            input,
            trait_name,
            trait_attr,
            AttrParams::new(vec!["ignore"]),
            true,
        )
    }

    pub fn with_field_ignore_and_forward<'arg_input>(
        input: &'arg_input DeriveInput,
        trait_name: &'static str,
        trait_attr: String,
    ) -> Result<State<'arg_input>> {
        State::new_impl(
            input,
            trait_name,
            trait_attr,
            AttrParams::new(vec!["ignore", "forward"]),
            true,
        )
    }

    pub fn with_field_ignore_and_refs<'arg_input>(
        input: &'arg_input DeriveInput,
        trait_name: &'static str,
        trait_attr: String,
    ) -> Result<State<'arg_input>> {
        State::new_impl(
            input,
            trait_name,
            trait_attr,
            AttrParams::new(vec!["ignore", "owned", "ref", "ref_mut"]),
            true,
        )
    }

    pub fn with_attr_params<'arg_input>(
        input: &'arg_input DeriveInput,
        trait_name: &'static str,
        trait_attr: String,
        allowed_attr_params: AttrParams,
    ) -> Result<State<'arg_input>> {
        State::new_impl(input, trait_name, trait_attr, allowed_attr_params, true)
    }

    fn new_impl<'arg_input>(
        input: &'arg_input DeriveInput,
        trait_name: &'static str,
        trait_attr: String,
        allowed_attr_params: AttrParams,
        add_type_bound: bool,
    ) -> Result<State<'arg_input>> {
        let trait_name = trait_name.trim_end_matches("ToInner");
        let trait_ident = format_ident!("{trait_name}");
        let method_ident = format_ident!("{trait_attr}");
        let trait_path = quote! { ::derive_more::#trait_ident };
        let (derive_type, fields, variants): (_, Vec<_>, Vec<_>) = match input.data {
            Data::Struct(ref data_struct) => match data_struct.fields {
                Fields::Unnamed(ref fields) => {
                    (DeriveType::Unnamed, unnamed_to_vec(fields), vec![])
                }

                Fields::Named(ref fields) => {
                    (DeriveType::Named, named_to_vec(fields), vec![])
                }
                Fields::Unit => (DeriveType::Named, vec![], vec![]),
            },
            Data::Enum(ref data_enum) => (
                DeriveType::Enum,
                vec![],
                data_enum.variants.iter().collect(),
            ),
            Data::Union(_) => {
                panic!("cannot derive({trait_name}) for union")
            }
        };
        let attrs: Vec<_> = if derive_type == DeriveType::Enum {
            variants.iter().map(|v| &v.attrs).collect()
        } else {
            fields.iter().map(|f| &f.attrs).collect()
        };

        let (allowed_attr_params_outer, allowed_attr_params_inner) =
            if derive_type == DeriveType::Enum {
                (&allowed_attr_params.enum_, &allowed_attr_params.variant)
            } else {
                (&allowed_attr_params.struct_, &allowed_attr_params.field)
            };

        let struct_meta_info =
            get_meta_info(&trait_attr, &input.attrs, allowed_attr_params_outer)?;
        let meta_infos: Result<Vec<_>> = attrs
            .iter()
            .map(|attrs| get_meta_info(&trait_attr, attrs, allowed_attr_params_inner))
            .collect();
        let meta_infos = meta_infos?;
        let first_match = meta_infos
            .iter()
            .filter_map(|info| info.enabled.map(|_| info))
            .next();

        // Default to enabled true, except when first attribute has explicit
        // enabling.
        //
        // Except for derive Error.
        //
        // The way `else` case works is that if any field have any valid
        // attribute specified, then all fields without any attributes
        // specified are filtered out from `State::enabled_fields`.
        //
        // However, derive Error *infers* fields and there are cases when
        // one of the fields may have an attribute specified, but another field
        // would be inferred. So, for derive Error macro we default enabled
        // to true unconditionally (i.e., even if some fields have attributes
        // specified).
        let default_enabled = if trait_name == "Error" {
            true
        } else {
            first_match.map_or(true, |info| !info.enabled.unwrap())
        };

        let defaults = struct_meta_info.into_full(FullMetaInfo {
            enabled: default_enabled,
            forward: false,
            // Default to owned true, except when first attribute has one of owned,
            // ref or ref_mut
            // - not a single attribute means default true
            // - an attribute, but non of owned, ref or ref_mut means default true
            // - an attribute, and owned, ref or ref_mut means default false
            owned: first_match.map_or(true, |info| {
                info.owned.is_none() && info.ref_.is_none() || info.ref_mut.is_none()
            }),
            ref_: false,
            ref_mut: false,
            info: MetaInfo::default(),
        });

        let full_meta_infos: Vec<_> = meta_infos
            .into_iter()
            .map(|info| info.into_full(defaults.clone()))
            .collect();

        let variant_states: Result<Vec<_>> = if derive_type == DeriveType::Enum {
            variants
                .iter()
                .zip(full_meta_infos.iter().cloned())
                .map(|(variant, info)| {
                    State::from_variant(
                        input,
                        trait_name,
                        trait_attr.clone(),
                        allowed_attr_params.clone(),
                        variant,
                        info,
                    )
                })
                .collect()
        } else {
            Ok(vec![])
        };

        let generics = if add_type_bound {
            add_extra_ty_param_bound(&input.generics, &trait_path)
        } else {
            input.generics.clone()
        };

        Ok(State {
            input,
            trait_name,
            trait_ident,
            method_ident,
            trait_path,
            trait_path_params: vec![],
            trait_attr,
            // input,
            fields,
            variants,
            variant_states: variant_states?,
            variant: None,
            derive_type,
            generics,
            full_meta_infos,
            default_info: defaults,
        })
    }

    pub fn from_variant<'arg_input>(
        input: &'arg_input DeriveInput,
        trait_name: &'static str,
        trait_attr: String,
        allowed_attr_params: AttrParams,
        variant: &'arg_input Variant,
        default_info: FullMetaInfo,
    ) -> Result<State<'arg_input>> {
        let trait_name = trait_name.trim_end_matches("ToInner");
        let trait_ident = format_ident!("{trait_name}");
        let method_ident = format_ident!("{trait_attr}");
        let trait_path = quote! { ::derive_more::#trait_ident };
        let (derive_type, fields): (_, Vec<_>) = match variant.fields {
            Fields::Unnamed(ref fields) => {
                (DeriveType::Unnamed, unnamed_to_vec(fields))
            }

            Fields::Named(ref fields) => (DeriveType::Named, named_to_vec(fields)),
            Fields::Unit => (DeriveType::Named, vec![]),
        };

        let meta_infos: Result<Vec<_>> = fields
            .iter()
            .map(|f| &f.attrs)
            .map(|attrs| get_meta_info(&trait_attr, attrs, &allowed_attr_params.field))
            .collect();
        let meta_infos = meta_infos?;
        let full_meta_infos: Vec<_> = meta_infos
            .into_iter()
            .map(|info| info.into_full(default_info.clone()))
            .collect();

        let generics = add_extra_ty_param_bound(&input.generics, &trait_path);

        Ok(State {
            input,
            trait_name,
            trait_path,
            trait_path_params: vec![],
            trait_attr,
            trait_ident,
            method_ident,
            // input,
            fields,
            variants: vec![],
            variant_states: vec![],
            variant: Some(variant),
            derive_type,
            generics,
            full_meta_infos,
            default_info,
        })
    }
    pub fn add_trait_path_type_param(&mut self, param: TokenStream) {
        self.trait_path_params.push(param);
    }

    pub fn assert_single_enabled_field<'state>(
        &'state self,
    ) -> SingleFieldData<'input, 'state> {
        if self.derive_type == DeriveType::Enum {
            panic_one_field(self.trait_name, &self.trait_attr);
        }
        let data = self.enabled_fields_data();
        if data.fields.len() != 1 {
            panic_one_field(self.trait_name, &self.trait_attr);
        };
        SingleFieldData {
            input_type: data.input_type,
            field: data.fields[0],
            field_type: data.field_types[0],
            member: data.members[0].clone(),
            info: data.infos[0].clone(),
            field_ident: data.field_idents[0].clone(),
            trait_path: data.trait_path,
            trait_path_with_params: data.trait_path_with_params.clone(),
            casted_trait: data.casted_traits[0].clone(),
            impl_generics: data.impl_generics.clone(),
            ty_generics: data.ty_generics.clone(),
            where_clause: data.where_clause,
            multi_field_data: data,
        }
    }

    pub fn enabled_fields_data<'state>(&'state self) -> MultiFieldData<'input, 'state> {
        if self.derive_type == DeriveType::Enum {
            panic!("cannot derive({}) for enum", self.trait_name)
        }
        let fields = self.enabled_fields();
        let field_idents = self.enabled_fields_idents();
        let field_indexes = self.enabled_fields_indexes();
        let field_types: Vec<_> = fields.iter().map(|f| &f.ty).collect();
        let members: Vec<_> = field_idents
            .iter()
            .map(|ident| quote! { self.#ident })
            .collect();
        let trait_path = &self.trait_path;
        let trait_path_with_params = if !self.trait_path_params.is_empty() {
            let params = self.trait_path_params.iter();
            quote! { #trait_path<#(#params),*> }
        } else {
            self.trait_path.clone()
        };

        let casted_traits: Vec<_> = field_types
            .iter()
            .map(|field_type| quote! { <#field_type as #trait_path_with_params> })
            .collect();
        let (impl_generics, ty_generics, where_clause) = self.generics.split_for_impl();
        let input_type = &self.input.ident;
        let (variant_name, variant_type) = self.variant.map_or_else(
            || (None, quote! { #input_type }),
            |v| {
                let variant_name = &v.ident;
                (Some(variant_name), quote! { #input_type::#variant_name })
            },
        );
        MultiFieldData {
            input_type,
            variant_type,
            variant_name,
            variant_info: self.default_info.clone(),
            fields,
            field_types,
            field_indexes,
            members,
            infos: self.enabled_infos(),
            field_idents,
            method_ident: &self.method_ident,
            trait_path,
            trait_path_with_params,
            casted_traits,
            impl_generics,
            ty_generics,
            where_clause,
            state: self,
        }
    }

    pub fn enabled_variant_data<'state>(
        &'state self,
    ) -> MultiVariantData<'input, 'state> {
        if self.derive_type != DeriveType::Enum {
            panic!("can only derive({}) for enum", self.trait_name)
        }
        let variants = self.enabled_variants();
        let trait_path = &self.trait_path;
        let (impl_generics, ty_generics, where_clause) = self.generics.split_for_impl();
        MultiVariantData {
            input_type: &self.input.ident,
            variants,
            variant_states: self.enabled_variant_states(),
            infos: self.enabled_infos(),
            trait_path,
            impl_generics,
            ty_generics,
            where_clause,
        }
    }

    fn enabled_variants(&self) -> Vec<&'input Variant> {
        self.variants
            .iter()
            .zip(self.full_meta_infos.iter().map(|info| info.enabled))
            .filter(|(_, ig)| *ig)
            .map(|(v, _)| *v)
            .collect()
    }

    fn enabled_variant_states(&self) -> Vec<&State<'input>> {
        self.variant_states
            .iter()
            .zip(self.full_meta_infos.iter().map(|info| info.enabled))
            .filter(|(_, ig)| *ig)
            .map(|(v, _)| v)
            .collect()
    }

    pub fn enabled_fields(&self) -> Vec<&'input Field> {
        self.fields
            .iter()
            .zip(self.full_meta_infos.iter().map(|info| info.enabled))
            .filter(|(_, ig)| *ig)
            .map(|(f, _)| *f)
            .collect()
    }

    fn field_idents(&self) -> Vec<TokenStream> {
        if self.derive_type == DeriveType::Named {
            self.fields
                .iter()
                .map(|f| {
                    f.ident
                        .as_ref()
                        .expect("Tried to get field names of a tuple struct")
                        .to_token_stream()
                })
                .collect()
        } else {
            let count = self.fields.len();
            (0..count)
                .map(|i| Index::from(i).to_token_stream())
                .collect()
        }
    }

    fn enabled_fields_idents(&self) -> Vec<TokenStream> {
        self.field_idents()
            .into_iter()
            .zip(self.full_meta_infos.iter().map(|info| info.enabled))
            .filter(|(_, ig)| *ig)
            .map(|(f, _)| f)
            .collect()
    }

    fn enabled_fields_indexes(&self) -> Vec<usize> {
        self.full_meta_infos
            .iter()
            .map(|info| info.enabled)
            .enumerate()
            .filter(|(_, ig)| *ig)
            .map(|(i, _)| i)
            .collect()
    }
    fn enabled_infos(&self) -> Vec<FullMetaInfo> {
        self.full_meta_infos
            .iter()
            .filter(|info| info.enabled)
            .cloned()
            .collect()
    }
}

#[derive(Clone)]
pub struct SingleFieldData<'input, 'state> {
    pub input_type: &'input Ident,
    pub field: &'input Field,
    pub field_type: &'input Type,
    pub field_ident: TokenStream,
    pub member: TokenStream,
    pub info: FullMetaInfo,
    pub trait_path: &'state TokenStream,
    pub trait_path_with_params: TokenStream,
    pub casted_trait: TokenStream,
    pub impl_generics: ImplGenerics<'state>,
    pub ty_generics: TypeGenerics<'state>,
    pub where_clause: Option<&'state WhereClause>,
    multi_field_data: MultiFieldData<'input, 'state>,
}

#[derive(Clone)]
pub struct MultiFieldData<'input, 'state> {
    pub input_type: &'input Ident,
    pub variant_type: TokenStream,
    pub variant_name: Option<&'input Ident>,
    pub variant_info: FullMetaInfo,
    pub fields: Vec<&'input Field>,
    pub field_types: Vec<&'input Type>,
    pub field_idents: Vec<TokenStream>,
    pub field_indexes: Vec<usize>,
    pub members: Vec<TokenStream>,
    pub infos: Vec<FullMetaInfo>,
    pub method_ident: &'state Ident,
    pub trait_path: &'state TokenStream,
    pub trait_path_with_params: TokenStream,
    pub casted_traits: Vec<TokenStream>,
    pub impl_generics: ImplGenerics<'state>,
    pub ty_generics: TypeGenerics<'state>,
    pub where_clause: Option<&'state WhereClause>,
    pub state: &'state State<'input>,
}

pub struct MultiVariantData<'input, 'state> {
    pub input_type: &'input Ident,
    pub variants: Vec<&'input Variant>,
    pub variant_states: Vec<&'state State<'input>>,
    pub infos: Vec<FullMetaInfo>,
    pub trait_path: &'state TokenStream,
    pub impl_generics: ImplGenerics<'state>,
    pub ty_generics: TypeGenerics<'state>,
    pub where_clause: Option<&'state WhereClause>,
}

impl<'input, 'state> MultiFieldData<'input, 'state> {
    pub fn initializer<T: ToTokens>(&self, initializers: &[T]) -> TokenStream {
        let MultiFieldData {
            variant_type,
            field_idents,
            ..
        } = self;
        if self.state.derive_type == DeriveType::Named {
            quote! { #variant_type{#(#field_idents: #initializers),*} }
        } else {
            quote! { #variant_type(#(#initializers),*) }
        }
    }
    pub fn matcher<T: ToTokens>(
        &self,
        indexes: &[usize],
        bindings: &[T],
    ) -> TokenStream {
        let MultiFieldData { variant_type, .. } = self;
        let full_bindings = (0..self.state.fields.len()).map(|i| {
            indexes.iter().position(|index| i == *index).map_or_else(
                || quote! { _ },
                |found_index| bindings[found_index].to_token_stream(),
            )
        });
        if self.state.derive_type == DeriveType::Named {
            let field_idents = self.state.field_idents();
            quote! { #variant_type{#(#field_idents: #full_bindings),*} }
        } else {
            quote! { #variant_type(#(#full_bindings),*) }
        }
    }
}

impl<'input, 'state> SingleFieldData<'input, 'state> {
    pub fn initializer<T: ToTokens>(&self, initializers: &[T]) -> TokenStream {
        self.multi_field_data.initializer(initializers)
    }
}

fn get_meta_info(
    trait_attr: &str,
    attrs: &[Attribute],
    allowed_attr_params: &[&str],
) -> Result<MetaInfo> {
    let mut it = attrs.iter().filter(|a| {
        a.meta
            .path()
            .segments
            .first()
            .map(|p| p.ident == trait_attr)
            .unwrap_or_default()
    });

    let mut info = MetaInfo::default();

    let Some(attr) = it.next() else {
        return Ok(info);
    };

    if allowed_attr_params.is_empty() {
        return Err(Error::new(attr.span(), "Attribute is not allowed here"));
    }

    info.enabled = Some(true);

    if let Some(another_attr) = it.next() {
        return Err(Error::new(
            another_attr.span(),
            "Only a single attribute is allowed",
        ));
    }

    let list = match &attr.meta {
        syn::Meta::Path(_) => {
            if allowed_attr_params.contains(&"ignore") {
                return Ok(info);
            } else {
                return Err(Error::new(
                    attr.span(),
                    format!(
                        "Empty attribute is not allowed, add one of the following parameters: {}",
                        allowed_attr_params.join(", "),
                    ),
                ));
            }
        }
        syn::Meta::List(list) => list,
        syn::Meta::NameValue(val) => {
            return Err(Error::new(
                val.span(),
                "Attribute doesn't support name-value format here",
            ));
        }
    };

    parse_punctuated_nested_meta(
        &mut info,
        &list.parse_args_with(Punctuated::parse_terminated)?,
        allowed_attr_params,
        None,
    )?;

    Ok(info)
}

fn parse_punctuated_nested_meta(
    info: &mut MetaInfo,
    meta: &Punctuated<polyfill::Meta, Token![,]>,
    allowed_attr_params: &[&str],
    wrapper_name: Option<&str>,
) -> Result<()> {
    for meta in meta.iter() {
        match meta {
            polyfill::Meta::List(list) if list.path.is_ident("not") => {
                if wrapper_name.is_some() {
                    // Only single top-level `not` attribute is allowed.
                    return Err(Error::new(
                        list.span(),
                        "Attribute doesn't support multiple multiple or nested `not` parameters",
                    ));
                }
                parse_punctuated_nested_meta(
                    info,
                    &list.parse_args_with(Punctuated::parse_terminated)?,
                    allowed_attr_params,
                    Some("not"),
                )?;
            }

            polyfill::Meta::List(list) => {
                let path = &list.path;
                if !allowed_attr_params.iter().any(|param| path.is_ident(param)) {
                    return Err(Error::new(
                        meta.span(),
                        format!(
                            "Attribute nested parameter not supported. \
                             Supported attribute parameters are: {}",
                            allowed_attr_params.join(", "),
                        ),
                    ));
                }

                let mut parse_nested = true;

                let attr_name = path.get_ident().unwrap().to_string();
                match (wrapper_name, attr_name.as_str()) {
                    (None, "owned") => info.owned = Some(true),
                    (None, "ref") => info.ref_ = Some(true),
                    (None, "ref_mut") => info.ref_mut = Some(true),

                    #[cfg(any(feature = "from", feature = "into"))]
                    (None, "types")
                    | (Some("owned"), "types")
                    | (Some("ref"), "types")
                    | (Some("ref_mut"), "types") => {
                        parse_nested = false;
                        for meta in &list.parse_args_with(
                            Punctuated::<polyfill::NestedMeta, syn::token::Comma>::parse_terminated,
                        )? {
                            let typ: syn::Type = match meta {
                                polyfill::NestedMeta::Meta(meta) => {
                                    let polyfill::Meta::Path(path) = meta else {
                                        return Err(Error::new(
                                            meta.span(),
                                            format!(
                                                "Attribute doesn't support type {}",
                                                quote! { #meta },
                                            ),
                                        ));
                                    };
                                    syn::TypePath {
                                        qself: None,
                                        path: path.clone().into(),
                                    }
                                    .into()
                                }
                                polyfill::NestedMeta::Lit(syn::Lit::Str(s)) => s.parse()?,
                                polyfill::NestedMeta::Lit(lit) => return Err(Error::new(
                                    lit.span(),
                                    "Attribute doesn't support nested literals here",
                                )),
                            };

                            for ref_type in wrapper_name
                                .map(|n| vec![RefType::from_attr_name(n)])
                                .unwrap_or_else(|| {
                                    vec![RefType::No, RefType::Ref, RefType::Mut]
                                })
                            {
                                if info
                                    .types
                                    .entry(ref_type)
                                    .or_default()
                                    .replace(typ.clone())
                                    .is_some()
                                {
                                    return Err(Error::new(
                                        typ.span(),
                                        format!(
                                            "Duplicate type `{}` specified",
                                            quote! { #path },
                                        ),
                                    ));
                                }
                            }
                        }
                    }

                    _ => {
                        return Err(Error::new(
                            list.span(),
                            format!(
                                "Attribute doesn't support nested parameter `{}` here",
                                quote! { #path },
                            ),
                        ))
                    }
                };

                if parse_nested {
                    parse_punctuated_nested_meta(
                        info,
                        &list.parse_args_with(Punctuated::parse_terminated)?,
                        allowed_attr_params,
                        Some(&attr_name),
                    )?;
                }
            }

            polyfill::Meta::Path(path) => {
                if !allowed_attr_params.iter().any(|param| path.is_ident(param)) {
                    return Err(Error::new(
                        meta.span(),
                        format!(
                            "Attribute parameter not supported. \
                             Supported attribute parameters are: {}",
                            allowed_attr_params.join(", "),
                        ),
                    ));
                }

                let attr_name = path.get_ident().unwrap().to_string();
                match (wrapper_name, attr_name.as_str()) {
                    (None, "ignore") => info.enabled = Some(false),
                    (None, "forward") => info.forward = Some(true),
                    (Some("not"), "forward") => info.forward = Some(false),
                    (None, "owned") => info.owned = Some(true),
                    (None, "ref") => info.ref_ = Some(true),
                    (None, "ref_mut") => info.ref_mut = Some(true),
                    (None, "source") => info.source = Some(true),
                    (Some("not"), "source") => info.source = Some(false),
                    (None, "backtrace") => info.backtrace = Some(true),
                    (Some("not"), "backtrace") => info.backtrace = Some(false),
                    _ => {
                        return Err(Error::new(
                            path.span(),
                            format!(
                                "Attribute doesn't support parameter `{}` here",
                                quote! { #path }
                            ),
                        ))
                    }
                }
            }
        }
    }

    Ok(())
}

// TODO: Remove this eventually, once all macros migrate to
//       custom typed attributes parsing.
/// Polyfill for [`syn`] 1.x AST.
pub(crate) mod polyfill {
    use proc_macro2::TokenStream;
    use quote::ToTokens;
    use syn::{
        ext::IdentExt as _,
        parse::{Parse, ParseStream, Parser},
        token, Token,
    };

    #[derive(Clone)]
    pub(crate) enum PathOrKeyword {
        Path(syn::Path),
        Keyword(syn::Ident),
    }

    impl Parse for PathOrKeyword {
        fn parse(input: ParseStream<'_>) -> syn::Result<Self> {
            if input.fork().parse::<syn::Path>().is_ok() {
                return input.parse().map(Self::Path);
            }
            syn::Ident::parse_any(input).map(Self::Keyword)
        }
    }

    impl ToTokens for PathOrKeyword {
        fn to_tokens(&self, tokens: &mut TokenStream) {
            match self {
                Self::Path(p) => p.to_tokens(tokens),
                Self::Keyword(i) => i.to_tokens(tokens),
            }
        }
    }

    impl PathOrKeyword {
        pub(crate) fn is_ident<I: ?Sized>(&self, ident: &I) -> bool
        where
            syn::Ident: PartialEq<I>,
        {
            match self {
                Self::Path(p) => p.is_ident(ident),
                Self::Keyword(i) => i == ident,
            }
        }

        pub fn get_ident(&self) -> Option<&syn::Ident> {
            match self {
                Self::Path(p) => p.get_ident(),
                Self::Keyword(i) => Some(i),
            }
        }
    }

    impl From<PathOrKeyword> for syn::Path {
        fn from(p: PathOrKeyword) -> Self {
            match p {
                PathOrKeyword::Path(p) => p,
                PathOrKeyword::Keyword(i) => i.into(),
            }
        }
    }

    #[derive(Clone)]
    pub(crate) struct MetaList {
        pub(crate) path: PathOrKeyword,
        pub(crate) tokens: TokenStream,
    }

    impl Parse for MetaList {
        fn parse(input: ParseStream<'_>) -> syn::Result<Self> {
            let path = input.parse::<PathOrKeyword>()?;
            let tokens;
            _ = syn::parenthesized!(tokens in input);
            Ok(Self {
                path,
                tokens: tokens.parse()?,
            })
        }
    }

    impl ToTokens for MetaList {
        fn to_tokens(&self, tokens: &mut TokenStream) {
            self.path.to_tokens(tokens);
            token::Paren::default()
                .surround(tokens, |tokens| self.tokens.to_tokens(tokens))
        }
    }

    impl MetaList {
        pub fn parse_args_with<F: Parser>(&self, parser: F) -> syn::Result<F::Output> {
            parser.parse2(self.tokens.clone())
        }
    }

    #[derive(Clone)]
    pub(crate) enum Meta {
        Path(PathOrKeyword),
        List(MetaList),
    }

    impl Parse for Meta {
        fn parse(input: ParseStream<'_>) -> syn::Result<Self> {
            let path = input.parse::<PathOrKeyword>()?;
            Ok(if input.peek(token::Paren) {
                let tokens;
                _ = syn::parenthesized!(tokens in input);
                Self::List(MetaList {
                    path,
                    tokens: tokens.parse()?,
                })
            } else {
                Self::Path(path)
            })
        }
    }

    impl ToTokens for Meta {
        fn to_tokens(&self, tokens: &mut TokenStream) {
            match self {
                Self::Path(p) => p.to_tokens(tokens),
                Self::List(l) => l.to_tokens(tokens),
            }
        }
    }

    #[derive(Clone)]
    pub(crate) enum NestedMeta {
        Meta(Meta),
        Lit(syn::Lit),
    }

    impl Parse for NestedMeta {
        fn parse(input: ParseStream<'_>) -> syn::Result<Self> {
            if input.peek(syn::Lit)
                && !(input.peek(syn::LitBool) && input.peek2(Token![=]))
            {
                input.parse().map(Self::Lit)
            } else if input.peek(syn::Ident::peek_any)
                || input.peek(Token![::]) && input.peek3(syn::Ident::peek_any)
            {
                input.parse().map(Self::Meta)
            } else {
                Err(input.error("expected identifier or literal"))
            }
        }
    }

    impl ToTokens for NestedMeta {
        fn to_tokens(&self, tokens: &mut TokenStream) {
            match self {
                Self::Meta(m) => m.to_tokens(tokens),
                Self::Lit(l) => l.to_tokens(tokens),
            }
        }
    }
}

#[derive(Clone, Debug, Default)]
pub struct FullMetaInfo {
    pub enabled: bool,
    pub forward: bool,
    pub owned: bool,
    pub ref_: bool,
    pub ref_mut: bool,
    pub info: MetaInfo,
}

#[derive(Clone, Debug, Default)]
pub struct MetaInfo {
    pub enabled: Option<bool>,
    pub forward: Option<bool>,
    pub owned: Option<bool>,
    pub ref_: Option<bool>,
    pub ref_mut: Option<bool>,
    pub source: Option<bool>,
    pub backtrace: Option<bool>,
    #[cfg(any(feature = "from", feature = "into"))]
    pub types: HashMap<RefType, HashSet<syn::Type>>,
}

impl MetaInfo {
    fn into_full(self, defaults: FullMetaInfo) -> FullMetaInfo {
        FullMetaInfo {
            enabled: self.enabled.unwrap_or(defaults.enabled),
            forward: self.forward.unwrap_or(defaults.forward),
            owned: self.owned.unwrap_or(defaults.owned),
            ref_: self.ref_.unwrap_or(defaults.ref_),
            ref_mut: self.ref_mut.unwrap_or(defaults.ref_mut),
            info: self,
        }
    }
}

impl FullMetaInfo {
    pub fn ref_types(&self) -> Vec<RefType> {
        let mut ref_types = vec![];
        if self.owned {
            ref_types.push(RefType::No);
        }
        if self.ref_ {
            ref_types.push(RefType::Ref);
        }
        if self.ref_mut {
            ref_types.push(RefType::Mut);
        }
        ref_types
    }
}

pub fn get_if_type_parameter_used_in_type(
    type_parameters: &HashSet<syn::Ident>,
    ty: &syn::Type,
) -> Option<syn::Type> {
    is_type_parameter_used_in_type(type_parameters, ty).then(|| match ty {
        syn::Type::Reference(syn::TypeReference { elem: ty, .. }) => (**ty).clone(),
        ty => ty.clone(),
    })
}

pub fn is_type_parameter_used_in_type(
    type_parameters: &HashSet<syn::Ident>,
    ty: &syn::Type,
) -> bool {
    match ty {
        syn::Type::Path(ty) => {
            if let Some(qself) = &ty.qself {
                if is_type_parameter_used_in_type(type_parameters, &qself.ty) {
                    return true;
                }
            }

            if let Some(segment) = ty.path.segments.first() {
                if type_parameters.contains(&segment.ident) {
                    return true;
                }
            }

            ty.path.segments.iter().any(|segment| {
                if let syn::PathArguments::AngleBracketed(arguments) =
                    &segment.arguments
                {
                    arguments.args.iter().any(|argument| match argument {
                        syn::GenericArgument::Type(ty) => {
                            is_type_parameter_used_in_type(type_parameters, ty)
                        }
                        syn::GenericArgument::Constraint(constraint) => {
                            type_parameters.contains(&constraint.ident)
                        }
                        _ => false,
                    })
                } else {
                    false
                }
            })
        }

        syn::Type::Reference(ty) => {
            is_type_parameter_used_in_type(type_parameters, &ty.elem)
        }

        _ => false,
    }
}

<<<<<<< HEAD
#[cfg(any(feature = "as_ref", feature = "from"))]
pub(crate) mod forward {
    use syn::{
        parse::{Parse, ParseStream},
        spanned::Spanned as _,
    };

    use super::Spanning;

    /// Representation of a `forward` attribute.
    ///
    /// ```rust,ignore
    /// #[<attribute>(forward)]
    /// ```
    pub(crate) struct Attribute;

    impl Parse for Attribute {
        fn parse(content: ParseStream<'_>) -> syn::Result<Self> {
            match content.parse::<syn::Path>()? {
                p if p.is_ident("forward") => Ok(Self),
                p => Err(syn::Error::new(p.span(), "only `forward` allowed here")),
            }
        }
    }

    impl Attribute {
        /// Parses an [`Attribute`] from the provided [`syn::Attribute`]s, preserving its [`Span`].
        ///
        /// [`Span`]: proc_macro2::Span
        pub(crate) fn parse_attrs(
            attrs: impl AsRef<[syn::Attribute]>,
            attr_ident: &syn::Ident,
        ) -> syn::Result<Option<Spanning<Self>>> {
            attrs
                .as_ref()
                .iter()
                .filter(|attr| attr.path().is_ident(attr_ident))
                .try_fold(None, |mut attrs, attr| {
                    let parsed = Spanning::new(attr.parse_args::<Self>()?, attr.span());
                    if attrs.replace(parsed).is_some() {
                        Err(syn::Error::new(
                            attr.span(),
                            format!(
                                "only single `#[{attr_ident}(forward)]` attribute is allowed here",
                            ),
                        ))
                    } else {
                        Ok(attrs)
                    }
                })
        }
    }
}

#[cfg(any(
    feature = "as_ref",
    feature = "debug",
    feature = "from",
    feature = "into",
))]
pub(crate) mod skip {
    use syn::{
        parse::{Parse, ParseStream},
        spanned::Spanned as _,
    };

    /// Representation of a `skip`/`ignore` attribute.
    ///
    /// ```rust,ignore
    /// #[<attribute>(skip)]
    /// #[<attribute>(ignore)]
    /// ```
    #[derive(Debug)]
    pub(crate) struct Attribute(&'static str);

    impl Parse for Attribute {
        fn parse(content: ParseStream<'_>) -> syn::Result<Self> {
            match content.parse::<syn::Path>()? {
                p if p.is_ident("skip") => Ok(Self("skip")),
                p if p.is_ident("ignore") => Ok(Self("ignore")),
                p => Err(syn::Error::new(
                    p.span(),
                    "only `skip`/`ignore` allowed here",
                )),
            }
        }
    }

    impl Attribute {
        /// Returns the concrete name of this attribute (`skip` or `ignore`).
        pub(crate) const fn name(&self) -> &'static str {
            self.0
        }
    }
}

=======
>>>>>>> da9709dd
#[cfg(any(
    feature = "as_ref",
    feature = "debug",
    feature = "display",
    feature = "from",
    feature = "into",
    feature = "try_from",
))]
mod either {
    use proc_macro2::TokenStream;
    use quote::ToTokens;
    use syn::parse::{discouraged::Speculative as _, Parse, ParseStream};

    /// Either [`Left`] or [`Right`].
    ///
    /// [`Left`]: Either::Left
    /// [`Right`]: Either::Right
    #[derive(Clone, Copy, Debug)]
    pub(crate) enum Either<L, R> {
        /// Left variant.
        Left(L),

        /// Right variant.
        Right(R),
    }

    impl<L, R> Parse for Either<L, R>
    where
        L: Parse,
        R: Parse,
    {
        fn parse(input: ParseStream<'_>) -> syn::Result<Self> {
            let ahead = input.fork();
            if let Ok(left) = ahead.parse::<L>() {
                input.advance_to(&ahead);
                Ok(Self::Left(left))
            } else {
                input.parse::<R>().map(Self::Right)
            }
        }
    }

    impl<L, R, T> Iterator for Either<L, R>
    where
        L: Iterator<Item = T>,
        R: Iterator<Item = T>,
    {
        type Item = T;

        fn next(&mut self) -> Option<Self::Item> {
            match self {
                Self::Left(left) => left.next(),
                Self::Right(right) => right.next(),
            }
        }
    }

    impl<L, R> ToTokens for Either<L, R>
    where
        L: ToTokens,
        R: ToTokens,
    {
        fn to_tokens(&self, tokens: &mut TokenStream) {
            match self {
                Self::Left(l) => l.to_tokens(tokens),
                Self::Right(r) => r.to_tokens(tokens),
            }
        }
    }
}

#[cfg(any(
    feature = "as_ref",
    feature = "debug",
    feature = "display",
    feature = "from",
    feature = "into",
    feature = "try_from",
))]
mod spanning {
    use std::ops::{Deref, DerefMut};

    use proc_macro2::Span;

    /// Wrapper for non-[`Spanned`] types to hold their [`Span`].
    ///
    /// [`Spanned`]: syn::spanned::Spanned
    #[derive(Clone, Copy, Debug)]
    pub(crate) struct Spanning<T: ?Sized> {
        /// [`Span`] of the `item`.
        pub(crate) span: Span,

        /// Item the [`Span`] is held for.
        pub(crate) item: T,
    }

    impl<T: ?Sized> Spanning<T> {
        /// Creates a new [`Spanning`] `item`, attaching the provided [`Span`] to it.
        pub(crate) const fn new(item: T, span: Span) -> Self
        where
            T: Sized,
        {
            Self { span, item }
        }

        /// Destructures this [`Spanning`] wrapper returning the underlying `item`.
        pub fn into_inner(self) -> T
        where
            T: Sized,
        {
            self.item
        }

        /// Returns the [`Span`] contained in this [`Spanning`] wrapper.
        pub(crate) const fn span(&self) -> Span {
            self.span
        }

        /// Converts this `&`[`Spanning`]`<T>` into [`Spanning`]`<&T>` (moves the reference inside).
        pub(crate) const fn as_ref(&self) -> Spanning<&T> {
            Spanning {
                span: self.span,
                item: &self.item,
            }
        }

        /// Maps the wrapped `item` with the provided `f`unction, preserving the current [`Span`].
        pub(crate) fn map<U>(self, f: impl FnOnce(T) -> U) -> Spanning<U>
        where
            T: Sized,
        {
            Spanning {
                span: self.span,
                item: f(self.item),
            }
        }
    }

    impl<T: ?Sized> Deref for Spanning<T> {
        type Target = T;

        fn deref(&self) -> &Self::Target {
            &self.item
        }
    }

    impl<T: ?Sized> DerefMut for Spanning<T> {
        fn deref_mut(&mut self) -> &mut Self::Target {
            &mut self.item
        }
    }
}

#[cfg(any(
    feature = "as_ref",
    feature = "debug",
    feature = "display",
    feature = "from",
    feature = "into",
    feature = "try_from",
))]
pub(crate) mod attr {
    use std::any::Any;

    use syn::{
        parse::{Parse, ParseStream},
        spanned::Spanned as _,
    };

    use super::{Either, Spanning};

    #[cfg(any(
        feature = "as_ref",
        feature = "debug",
        feature = "display",
        feature = "from",
        feature = "into",
    ))]
    pub(crate) use self::skip::Skip;
    #[cfg(any(feature = "as_ref", feature = "from"))]
    pub(crate) use self::{
        conversion::Conversion, field_conversion::FieldConversion, forward::Forward,
    };
    #[cfg(any(feature = "as_ref", feature = "from", feature = "try_from"))]
    pub(crate) use self::{empty::Empty, types::Types};
    #[cfg(feature = "try_from")]
    pub(crate) use self::{repr_conversion::ReprConversion, repr_int::ReprInt};

    /// [`Parse`]ing with additional state or metadata.
    pub(crate) trait Parser {
        /// [`Parse`]s an item, using additional state or metadata.
        ///
        /// Default implementation just calls [`Parse::parse()`] directly.
        fn parse<T: Parse + Any>(&self, input: ParseStream<'_>) -> syn::Result<T> {
            T::parse(input)
        }
    }

    impl Parser for () {}

    /// Parsing of a typed attribute from multiple [`syn::Attribute`]s.
    pub(crate) trait ParseMultiple: Parse + Sized + 'static {
        /// Parses this attribute from the provided single [`syn::Attribute`] with the provided
        /// [`Parser`].
        ///
        /// Required, because with [`Parse`] we only able to parse inner attribute tokens, which
        /// doesn't work for attributes with empty arguments, like `#[attr]`.
        ///
        /// Override this method if the default [`syn::Attribute::parse_args_with()`] is not enough.
        fn parse_attr_with<P: Parser>(
            attr: &syn::Attribute,
            parser: &P,
        ) -> syn::Result<Self> {
            attr.parse_args_with(|ps: ParseStream<'_>| parser.parse(ps))
        }

        /// Merges multiple values of this attribute into a single one.
        ///
        /// Default implementation only errors, disallowing multiple values of the same attribute.
        fn merge_attrs(
            _prev: Spanning<Self>,
            new: Spanning<Self>,
            name: &syn::Ident,
        ) -> syn::Result<Spanning<Self>> {
            Err(syn::Error::new(
                new.span,
                format!("only single `#[{name}(...)]` attribute is allowed here"),
            ))
        }

        /// Parses this attribute from the provided multiple [`syn::Attribute`]s with the provided
        /// [`Parser`], merging them, and preserving their [`Span`].
        ///
        /// [`Span`]: proc_macro2::Span
        fn parse_attrs_with<P: Parser>(
            attrs: impl AsRef<[syn::Attribute]>,
            name: &syn::Ident,
            parser: &P,
        ) -> syn::Result<Option<Spanning<Self>>> {
            attrs
                .as_ref()
                .iter()
                .filter(|attr| attr.path().is_ident(name))
                .try_fold(None, |merged, attr| {
                    let parsed = Spanning::new(
                        Self::parse_attr_with(attr, parser)?,
                        attr.span(),
                    );
                    if let Some(prev) = merged {
                        Self::merge_attrs(prev, parsed, name).map(Some)
                    } else {
                        Ok(Some(parsed))
                    }
                })
        }

        /// Parses this attribute from the provided multiple [`syn::Attribute`]s with the default
        /// [`Parse`], merging them, and preserving their [`Span`].
        ///
        /// [`Span`]: proc_macro2::Span
        fn parse_attrs(
            attrs: impl AsRef<[syn::Attribute]>,
            name: &syn::Ident,
        ) -> syn::Result<Option<Spanning<Self>>> {
            Self::parse_attrs_with(attrs, name, &())
        }
    }

    impl<L: ParseMultiple, R: ParseMultiple> ParseMultiple for Either<L, R> {
        fn parse_attr_with<P: Parser>(
            attr: &syn::Attribute,
            parser: &P,
        ) -> syn::Result<Self> {
            L::parse_attr_with(attr, parser)
                .map(Self::Left)
                .or_else(|_| R::parse_attr_with(attr, parser).map(Self::Right))
        }

        fn merge_attrs(
            prev: Spanning<Self>,
            new: Spanning<Self>,
            name: &syn::Ident,
        ) -> syn::Result<Spanning<Self>> {
            Ok(match (prev.item, new.item) {
                (Self::Left(p), Self::Left(n)) => {
                    L::merge_attrs(Spanning::new(p, prev.span), Spanning::new(n, new.span), name)?
                        .map(Self::Left)
                },
                (Self::Right(p), Self::Right(n)) => {
                    R::merge_attrs(Spanning::new(p, prev.span), Spanning::new(n, new.span), name)?
                        .map(Self::Right)
                },
                _ => return Err(syn::Error::new(
                    new.span,
                    format!("only single kind of `#[{name}(...)]` attribute is allowed here"),
                ))
            })
        }
    }

    #[cfg(any(feature = "as_ref", feature = "from", feature = "try_from"))]
    mod empty {
        use syn::{
            parse::{Parse, ParseStream},
            spanned::Spanned as _,
        };

        use super::{ParseMultiple, Parser, Spanning};

        /// Representation of an empty attribute, containing no arguments.
        ///
        /// ```rust,ignore
        /// #[<attribute>]
        /// ```
        pub(crate) struct Empty;

        impl Parse for Empty {
            fn parse(input: ParseStream<'_>) -> syn::Result<Self> {
                if input.is_empty() {
                    Ok(Self)
                } else {
                    Err(syn::Error::new(
                        input.span(),
                        "no attribute arguments allowed here",
                    ))
                }
            }
        }

        impl ParseMultiple for Empty {
            fn parse_attr_with<P: Parser>(
                attr: &syn::Attribute,
                _: &P,
            ) -> syn::Result<Self> {
                if matches!(attr.meta, syn::Meta::Path(_)) {
                    Ok(Self)
                } else {
                    Err(syn::Error::new(
                        attr.span(),
                        "no attribute arguments allowed here",
                    ))
                }
            }

            fn merge_attrs(
                _prev: Spanning<Self>,
                new: Spanning<Self>,
                name: &syn::Ident,
            ) -> syn::Result<Spanning<Self>> {
                Err(syn::Error::new(
                    new.span,
                    format!("only single `#[{name}]` attribute is allowed here"),
                ))
            }
        }
    }

    #[cfg(any(feature = "as_ref", feature = "from"))]
    mod forward {
        use syn::{
            parse::{Parse, ParseStream},
            spanned::Spanned as _,
        };

        use super::ParseMultiple;

        /// Representation of a `forward` attribute.
        ///
        /// ```rust,ignore
        /// #[<attribute>(forward)]
        /// ```
        pub(crate) struct Forward;

        impl Parse for Forward {
            fn parse(input: ParseStream<'_>) -> syn::Result<Self> {
                match input.parse::<syn::Path>()? {
                    p if p.is_ident("forward") => Ok(Self),
                    p => Err(syn::Error::new(p.span(), "only `forward` allowed here")),
                }
            }
        }

        impl ParseMultiple for Forward {}
    }

    #[cfg(feature = "try_from")]
    mod repr_int {
        use proc_macro2::Span;
        use syn::parse::{Parse, ParseStream};

        use super::{ParseMultiple, Parser, Spanning};

        /// Representation of a [`#[repr(u/i*)]` Rust attribute][0].
        ///
        /// **NOTE**: Disregards any non-integer representation `#[repr]`s.
        ///
        /// ```rust,ignore
        /// #[repr(<type>)]
        /// ```
        ///
        /// [0]: https://doc.rust-lang.org/reference/type-layout.html#primitive-representations
        #[derive(Default)]
        pub(crate) struct ReprInt(Option<syn::Ident>);

        impl ReprInt {
            /// Returns [`syn::Ident`] of the primitive integer type behind this [`ReprInt`]
            /// attribute.
            ///
            /// If there is no explicitly specified  primitive integer type, then returns a
            /// [default `isize` discriminant][0].
            ///
            /// [0]: https://doc.rust-lang.org/reference/items/enumerations.html#discriminants
            pub(crate) fn ty(&self) -> syn::Ident {
                self.0
                    .as_ref()
                    .cloned()
                    .unwrap_or_else(|| syn::Ident::new("isize", Span::call_site()))
            }
        }

        impl Parse for ReprInt {
            fn parse(_: ParseStream<'_>) -> syn::Result<Self> {
                unreachable!("call `attr::ParseMultiple::parse_attr_with()` instead")
            }
        }

        impl ParseMultiple for ReprInt {
            fn parse_attr_with<P: Parser>(
                attr: &syn::Attribute,
                _: &P,
            ) -> syn::Result<Self> {
                let mut repr = None;
                attr.parse_nested_meta(|meta| {
                    if let Some(ident) = meta.path.get_ident() {
                        if matches!(
                            ident.to_string().as_str(),
                            "u8" | "u16"
                                | "u32"
                                | "u64"
                                | "u128"
                                | "usize"
                                | "i8"
                                | "i16"
                                | "i32"
                                | "i64"
                                | "i128"
                                | "isize"
                        ) {
                            repr = Some(ident.clone());
                            return Ok(());
                        }
                    }
                    // Ignore all other attributes that could have a body, e.g. `align`.
                    _ = meta.input.parse::<proc_macro2::Group>();
                    Ok(())
                })?;
                Ok(Self(repr))
            }

            fn merge_attrs(
                prev: Spanning<Self>,
                new: Spanning<Self>,
                name: &syn::Ident,
            ) -> syn::Result<Spanning<Self>> {
                match (&prev.item.0, &new.item.0) {
                    (Some(_), None) | (None, None) => Ok(prev),
                    (None, Some(_)) => Ok(new),
                    (Some(_), Some(_)) => Err(syn::Error::new(
                        new.span,
                        format!(
                            "only single `#[{name}(u/i*)]` attribute is expected here",
                        ),
                    )),
                }
            }
        }
    }

    #[cfg(any(
        feature = "as_ref",
        feature = "debug",
        feature = "display",
        feature = "from",
        feature = "into",
    ))]
    mod skip {
        use syn::{
            parse::{Parse, ParseStream},
            spanned::Spanned as _,
        };

        use super::{ParseMultiple, Spanning};

        /// Representation of a `skip`/`ignore` attribute.
        ///
        /// ```rust,ignore
        /// #[<attribute>(skip)]
        /// #[<attribute>(ignore)]
        /// ```
        pub(crate) struct Skip(&'static str);

        impl Parse for Skip {
            fn parse(content: ParseStream<'_>) -> syn::Result<Self> {
                match content.parse::<syn::Path>()? {
                    p if p.is_ident("skip") => Ok(Self("skip")),
                    p if p.is_ident("ignore") => Ok(Self("ignore")),
                    p => Err(syn::Error::new(
                        p.span(),
                        "only `skip`/`ignore` allowed here",
                    )),
                }
            }
        }

        impl Skip {
            /// Returns the concrete name of this attribute (`skip` or `ignore`).
            pub(crate) const fn name(&self) -> &'static str {
                self.0
            }
        }

        impl ParseMultiple for Skip {
            fn merge_attrs(
                _: Spanning<Self>,
                new: Spanning<Self>,
                name: &syn::Ident,
            ) -> syn::Result<Spanning<Self>> {
                Err(syn::Error::new(
                    new.span,
                    format!(
                        "only single `#[{name}(skip)]`/`#[{name}(ignore)]` attribute is allowed \
                         here",
                    ),
                ))
            }
        }
    }

    #[cfg(any(feature = "as_ref", feature = "from", feature = "try_from"))]
    mod types {
        use syn::{
            parse::{Parse, ParseStream},
            punctuated::Punctuated,
            Token,
        };

        use super::{ParseMultiple, Spanning};

        /// Representation of an attribute, containing a comma-separated list of types.
        ///
        /// ```rust,ignore
        /// #[<attribute>(<types>)]
        /// ```
        pub(crate) struct Types(pub(crate) Punctuated<syn::Type, Token![,]>);

        impl Parse for Types {
            fn parse(input: ParseStream<'_>) -> syn::Result<Self> {
                input
                    .parse_terminated(syn::Type::parse, Token![,])
                    .map(Self)
            }
        }

        impl ParseMultiple for Types {
            fn merge_attrs(
                mut prev: Spanning<Self>,
                new: Spanning<Self>,
                _: &syn::Ident,
            ) -> syn::Result<Spanning<Self>> {
                prev.item.0.extend(new.item.0);
                Ok(Spanning::new(
                    prev.item,
                    prev.span.join(new.span).unwrap_or(prev.span),
                ))
            }
        }
    }

    #[cfg(any(feature = "as_ref", feature = "from"))]
    mod conversion {
        use syn::parse::{Parse, ParseStream};

        use crate::utils::attr;

        use super::{Either, ParseMultiple, Spanning};

        /// Untyped analogue of a [`Conversion`], recreating its type structure via [`Either`].
        ///
        /// Used to piggyback [`Parse`] and [`ParseMultiple`] impls to [`Either`].
        type Untyped = Either<attr::Forward, attr::Types>;

        /// Representation of an attribute, specifying which conversions should be generated:
        /// either forwarded via a blanket impl, or direct for concrete specified types.
        ///
        /// ```rust,ignore
        /// #[<attribute>(forward)]
        /// #[<attribute>(<types>)]
        /// ```
        pub(crate) enum Conversion {
            Forward(attr::Forward),
            Types(attr::Types),
        }

        impl From<Untyped> for Conversion {
            fn from(v: Untyped) -> Self {
                match v {
                    Untyped::Left(f) => Self::Forward(f),
                    Untyped::Right(t) => Self::Types(t),
                }
            }
        }
        impl From<Conversion> for Untyped {
            fn from(v: Conversion) -> Self {
                match v {
                    Conversion::Forward(f) => Self::Left(f),
                    Conversion::Types(t) => Self::Right(t),
                }
            }
        }

        impl Parse for Conversion {
            fn parse(input: ParseStream<'_>) -> syn::Result<Self> {
                Untyped::parse(input).map(Self::from)
            }
        }

        impl ParseMultiple for Conversion {
            fn parse_attr_with<P: attr::Parser>(
                attr: &syn::Attribute,
                parser: &P,
            ) -> syn::Result<Self> {
                Untyped::parse_attr_with(attr, parser).map(Self::from)
            }

            fn merge_attrs(
                prev: Spanning<Self>,
                new: Spanning<Self>,
                name: &syn::Ident,
            ) -> syn::Result<Spanning<Self>> {
                Untyped::merge_attrs(prev.map(Into::into), new.map(Into::into), name)
                    .map(|v| v.map(Self::from))
            }
        }
    }

    #[cfg(any(feature = "as_ref", feature = "from"))]
    mod field_conversion {
        use syn::parse::{Parse, ParseStream};

        use crate::utils::attr;

        use super::{Either, ParseMultiple, Spanning};

        /// Untyped analogue of a [`FieldConversion`], recreating its type structure via [`Either`].
        ///
        /// Used to piggyback [`Parse`] and [`ParseMultiple`] impls to [`Either`].
        type Untyped =
            Either<attr::Empty, Either<attr::Skip, Either<attr::Forward, attr::Types>>>;

        /// Representation of an attribute, specifying which conversions should be generated:
        /// either forwarded via a blanket impl, or direct for concrete specified types.
        ///
        /// ```rust,ignore
        /// #[<attribute>]
        /// #[<attribute>(skip)] #[<attribute>(ignore)]
        /// #[<attribute>(forward)]
        /// #[<attribute>(<types>)]
        /// ```
        pub(crate) enum FieldConversion {
            Empty(attr::Empty),
            Skip(attr::Skip),
            Forward(attr::Forward),
            Types(attr::Types),
        }

        impl From<Untyped> for FieldConversion {
            fn from(v: Untyped) -> Self {
                match v {
                    Untyped::Left(e) => Self::Empty(e),
                    Untyped::Right(Either::Left(s)) => Self::Skip(s),
                    Untyped::Right(Either::Right(Either::Left(f))) => Self::Forward(f),
                    Untyped::Right(Either::Right(Either::Right(t))) => Self::Types(t),
                }
            }
        }

        impl From<FieldConversion> for Untyped {
            fn from(v: FieldConversion) -> Self {
                match v {
                    FieldConversion::Empty(e) => Self::Left(e),
                    FieldConversion::Skip(s) => Self::Right(Either::Left(s)),
                    FieldConversion::Forward(f) => {
                        Self::Right(Either::Right(Either::Left(f)))
                    }
                    FieldConversion::Types(t) => {
                        Self::Right(Either::Right(Either::Right(t)))
                    }
                }
            }
        }

        impl From<attr::Conversion> for FieldConversion {
            fn from(v: attr::Conversion) -> Self {
                match v {
                    attr::Conversion::Forward(f) => Self::Forward(f),
                    attr::Conversion::Types(t) => Self::Types(t),
                }
            }
        }

        impl From<FieldConversion> for Option<attr::Conversion> {
            fn from(v: FieldConversion) -> Self {
                match v {
                    FieldConversion::Forward(f) => Some(attr::Conversion::Forward(f)),
                    FieldConversion::Types(t) => Some(attr::Conversion::Types(t)),
                    FieldConversion::Empty(_) | FieldConversion::Skip(_) => None,
                }
            }
        }

        impl Parse for FieldConversion {
            fn parse(input: ParseStream<'_>) -> syn::Result<Self> {
                Untyped::parse(input).map(Self::from)
            }
        }

        impl ParseMultiple for FieldConversion {
            fn parse_attr_with<P: attr::Parser>(
                attr: &syn::Attribute,
                parser: &P,
            ) -> syn::Result<Self> {
                Untyped::parse_attr_with(attr, parser).map(Self::from)
            }

            fn merge_attrs(
                prev: Spanning<Self>,
                new: Spanning<Self>,
                name: &syn::Ident,
            ) -> syn::Result<Spanning<Self>> {
                Untyped::merge_attrs(prev.map(Into::into), new.map(Into::into), name)
                    .map(|v| v.map(Self::from))
            }
        }
    }

    #[cfg(feature = "try_from")]
    mod repr_conversion {
        use syn::parse::{Parse, ParseStream};

        use crate::utils::attr;

        use super::{ParseMultiple, Spanning};

        /// Representation of an attribute, specifying which `repr`-conversions should be generated:
        /// either direct into a discriminant, or for concrete specified types forwarding from a
        /// discriminant.
        ///
        /// ```rust,ignore
        /// #[<attribute>(repr)]
        /// #[<attribute>(repr(<types>))]
        /// ```
        pub(crate) enum ReprConversion {
            Discriminant(attr::Empty),
            Types(attr::Types),
        }

        impl Parse for ReprConversion {
            fn parse(input: ParseStream<'_>) -> syn::Result<Self> {
                let prefix = syn::Ident::parse(input)?;
                if prefix != "repr" {
                    return Err(syn::Error::new(
                        prefix.span(),
                        "expected `repr` argument here",
                    ));
                }
                if input.is_empty() {
                    Ok(Self::Discriminant(attr::Empty))
                } else {
                    let inner;
                    syn::parenthesized!(inner in input);
                    Ok(Self::Types(attr::Types::parse(&inner)?))
                }
            }
        }

        impl ParseMultiple for ReprConversion {
            fn merge_attrs(
                prev: Spanning<Self>,
                new: Spanning<Self>,
                name: &syn::Ident,
            ) -> syn::Result<Spanning<Self>> {
                Ok(match (prev.item, new.item) {
                    (Self::Discriminant(_), Self::Discriminant(_)) => {
                        return Err(syn::Error::new(
                            new.span,
                            format!("only single `#[{name}(repr)]` attribute is allowed here"),
                        ))
                    },
                    (Self::Types(p), Self::Types(n)) => {
                        attr::Types::merge_attrs(
                            Spanning::new(p, prev.span),
                            Spanning::new(n, new.span),
                            name,
                        )?.map(Self::Types)
                    },
                    _ => return Err(syn::Error::new(
                        new.span,
                        format!(
                            "only single kind of `#[{name}(repr(...))]` attribute is allowed here",
                        ),
                    ))
                })
            }
        }
    }
}

#[cfg(any(feature = "from", feature = "into"))]
mod fields_ext {
    use std::{cmp, iter};

    use quote::ToTokens as _;
    use syn::{punctuated, spanned::Spanned as _};

    use super::Either;

    /// Abstraction over `.len()` method to use it on type parameters.
    pub(crate) trait Len {
        /// Returns number of fields.
        fn len(&self) -> usize;
    }

    impl Len for syn::Fields {
        fn len(&self) -> usize {
            self.len()
        }
    }

    impl<T> Len for [T] {
        fn len(&self) -> usize {
            self.len()
        }
    }

    /// [`syn::Fields`] extension.
    pub(crate) trait FieldsExt: Len {
        /// Validates the provided [`parsing::Type`] against these [`syn::Fields`].
        fn validate_type<'t>(
            &self,
            ty: &'t syn::Type,
        ) -> syn::Result<
            Either<punctuated::Iter<'t, syn::Type>, iter::Once<&'t syn::Type>>,
        > {
            match ty {
                syn::Type::Tuple(syn::TypeTuple { elems, .. }) if self.len() > 1 => {
                    match self.len().cmp(&elems.len()) {
                        cmp::Ordering::Greater => {
                            return Err(syn::Error::new(
                                ty.span(),
                                format!(
                                    "wrong tuple length: expected {}, found {}. \
                                     Consider adding {} more type{}: `({})`",
                                    self.len(),
                                    elems.len(),
                                    self.len() - elems.len(),
                                    if self.len() - elems.len() > 1 {
                                        "s"
                                    } else {
                                        ""
                                    },
                                    elems
                                        .iter()
                                        .map(|ty| ty.into_token_stream().to_string())
                                        .chain(
                                            (0..(self.len() - elems.len()))
                                                .map(|_| "_".to_string())
                                        )
                                        .collect::<Vec<_>>()
                                        .join(", "),
                                ),
                            ));
                        }
                        cmp::Ordering::Less => {
                            return Err(syn::Error::new(
                                ty.span(),
                                format!(
                                    "wrong tuple length: expected {}, found {}. \
                                     Consider removing last {} type{}: `({})`",
                                    self.len(),
                                    elems.len(),
                                    elems.len() - self.len(),
                                    if elems.len() - self.len() > 1 {
                                        "s"
                                    } else {
                                        ""
                                    },
                                    elems
                                        .iter()
                                        .take(self.len())
                                        .map(|ty| ty.into_token_stream().to_string())
                                        .collect::<Vec<_>>()
                                        .join(", "),
                                ),
                            ));
                        }
                        cmp::Ordering::Equal => {}
                    }
                }
                other if self.len() > 1 => {
                    return Err(syn::Error::new(
                        other.span(),
                        format!(
                            "expected tuple: `({}, {})`",
                            other.into_token_stream(),
                            (0..(self.len() - 1))
                                .map(|_| "_")
                                .collect::<Vec<_>>()
                                .join(", "),
                        ),
                    ));
                }
                _ => {}
            }
            Ok(match ty {
                syn::Type::Tuple(syn::TypeTuple { elems, .. }) => {
                    Either::Left(elems.iter())
                }
                other => Either::Right(iter::once(other)),
            })
        }
    }

    impl<T: Len + ?Sized> FieldsExt for T {}
}

#[cfg(feature = "as_ref")]
mod generics_search {
    use syn::visit::Visit;

    use super::HashSet;

    /// Search of whether some generics (type parameters, lifetime parameters or const parameters)
    /// are present in some [`syn::Type`].
    pub(crate) struct GenericsSearch<'s> {
        /// Type parameters to look for.
        pub(crate) types: HashSet<&'s syn::Ident>,

        /// Lifetime parameters to look for.
        pub(crate) lifetimes: HashSet<&'s syn::Ident>,

        /// Const parameters to look for.
        pub(crate) consts: HashSet<&'s syn::Ident>,
    }

    impl<'s> GenericsSearch<'s> {
        /// Checks the provided [`syn::Type`] to contain anything from this [`GenericsSearch`].
        pub(crate) fn any_in(&self, ty: &syn::Type) -> bool {
            let mut visitor = Visitor {
                search: self,
                found: false,
            };
            visitor.visit_type(ty);
            visitor.found
        }
    }

    /// [`Visit`]or performing a [`GenericsSearch`].
    struct Visitor<'s> {
        /// [`GenericsSearch`] parameters.
        search: &'s GenericsSearch<'s>,

        /// Indication whether anything was found for the [`GenericsSearch`] parameters.
        found: bool,
    }

    impl<'s, 'ast> Visit<'ast> for Visitor<'s> {
        fn visit_type_path(&mut self, tp: &'ast syn::TypePath) {
            self.found |= tp.path.get_ident().map_or(false, |ident| {
                self.search.types.contains(ident) || self.search.consts.contains(ident)
            });

            syn::visit::visit_type_path(self, tp)
        }

        fn visit_lifetime(&mut self, lf: &'ast syn::Lifetime) {
            self.found |= self.search.lifetimes.contains(&lf.ident);

            syn::visit::visit_lifetime(self, lf)
        }

        fn visit_expr_path(&mut self, ep: &'ast syn::ExprPath) {
            self.found |= ep
                .path
                .get_ident()
                .map_or(false, |ident| self.search.consts.contains(ident));

            syn::visit::visit_expr_path(self, ep)
        }
    }
}<|MERGE_RESOLUTION|>--- conflicted
+++ resolved
@@ -1326,105 +1326,6 @@
     }
 }
 
-<<<<<<< HEAD
-#[cfg(any(feature = "as_ref", feature = "from"))]
-pub(crate) mod forward {
-    use syn::{
-        parse::{Parse, ParseStream},
-        spanned::Spanned as _,
-    };
-
-    use super::Spanning;
-
-    /// Representation of a `forward` attribute.
-    ///
-    /// ```rust,ignore
-    /// #[<attribute>(forward)]
-    /// ```
-    pub(crate) struct Attribute;
-
-    impl Parse for Attribute {
-        fn parse(content: ParseStream<'_>) -> syn::Result<Self> {
-            match content.parse::<syn::Path>()? {
-                p if p.is_ident("forward") => Ok(Self),
-                p => Err(syn::Error::new(p.span(), "only `forward` allowed here")),
-            }
-        }
-    }
-
-    impl Attribute {
-        /// Parses an [`Attribute`] from the provided [`syn::Attribute`]s, preserving its [`Span`].
-        ///
-        /// [`Span`]: proc_macro2::Span
-        pub(crate) fn parse_attrs(
-            attrs: impl AsRef<[syn::Attribute]>,
-            attr_ident: &syn::Ident,
-        ) -> syn::Result<Option<Spanning<Self>>> {
-            attrs
-                .as_ref()
-                .iter()
-                .filter(|attr| attr.path().is_ident(attr_ident))
-                .try_fold(None, |mut attrs, attr| {
-                    let parsed = Spanning::new(attr.parse_args::<Self>()?, attr.span());
-                    if attrs.replace(parsed).is_some() {
-                        Err(syn::Error::new(
-                            attr.span(),
-                            format!(
-                                "only single `#[{attr_ident}(forward)]` attribute is allowed here",
-                            ),
-                        ))
-                    } else {
-                        Ok(attrs)
-                    }
-                })
-        }
-    }
-}
-
-#[cfg(any(
-    feature = "as_ref",
-    feature = "debug",
-    feature = "from",
-    feature = "into",
-))]
-pub(crate) mod skip {
-    use syn::{
-        parse::{Parse, ParseStream},
-        spanned::Spanned as _,
-    };
-
-    /// Representation of a `skip`/`ignore` attribute.
-    ///
-    /// ```rust,ignore
-    /// #[<attribute>(skip)]
-    /// #[<attribute>(ignore)]
-    /// ```
-    #[derive(Debug)]
-    pub(crate) struct Attribute(&'static str);
-
-    impl Parse for Attribute {
-        fn parse(content: ParseStream<'_>) -> syn::Result<Self> {
-            match content.parse::<syn::Path>()? {
-                p if p.is_ident("skip") => Ok(Self("skip")),
-                p if p.is_ident("ignore") => Ok(Self("ignore")),
-                p => Err(syn::Error::new(
-                    p.span(),
-                    "only `skip`/`ignore` allowed here",
-                )),
-            }
-        }
-    }
-
-    impl Attribute {
-        /// Returns the concrete name of this attribute (`skip` or `ignore`).
-        pub(crate) const fn name(&self) -> &'static str {
-            self.0
-        }
-    }
-}
-
-=======
->>>>>>> da9709dd
 #[cfg(any(
     feature = "as_ref",
     feature = "debug",
