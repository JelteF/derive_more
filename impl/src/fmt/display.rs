//! Implementation of [`fmt::Display`]-like derive macros.

#[cfg(doc)]
use std::fmt;

use proc_macro2::TokenStream;
use quote::{format_ident, quote};
use syn::{ext::IdentExt as _, parse_quote, spanned::Spanned as _};

use crate::utils::{attr::ParseMultiple as _, Spanning};

use super::{trait_name_to_attribute_name, ContainerAttributes, FmtAttribute};

/// Expands a [`fmt::Display`]-like derive macro.
///
/// Available macros:
/// - [`Binary`](fmt::Binary)
/// - [`Display`](fmt::Display)
/// - [`LowerExp`](fmt::LowerExp)
/// - [`LowerHex`](fmt::LowerHex)
/// - [`Octal`](fmt::Octal)
/// - [`Pointer`](fmt::Pointer)
/// - [`UpperExp`](fmt::UpperExp)
/// - [`UpperHex`](fmt::UpperHex)
pub fn expand(input: &syn::DeriveInput, trait_name: &str) -> syn::Result<TokenStream> {
    let trait_name = normalize_trait_name(trait_name);
    let attr_name = format_ident!("{}", trait_name_to_attribute_name(trait_name));

    let attrs = ContainerAttributes::parse_attrs(&input.attrs, &attr_name)?
        .map(Spanning::into_inner)
        .unwrap_or_default();
    let trait_ident = format_ident!("{trait_name}");
    let ident = &input.ident;

    let type_params: Vec<_> = input
        .generics
        .params
        .iter()
        .filter_map(|p| match p {
            syn::GenericParam::Type(t) => Some(&t.ident),
            syn::GenericParam::Const(..) | syn::GenericParam::Lifetime(..) => None,
        })
        .collect();

    let ctx: ExpansionCtx = (&attrs, &type_params, ident, &trait_ident, &attr_name);
    let (bounds, body) = match &input.data {
        syn::Data::Struct(s) => expand_struct(s, ctx),
        syn::Data::Enum(e) => expand_enum(e, ctx),
        syn::Data::Union(u) => expand_union(u, ctx),
    }?;

    let (impl_gens, ty_gens, where_clause) = {
        let (impl_gens, ty_gens, where_clause) = input.generics.split_for_impl();
        let mut where_clause = where_clause
            .cloned()
            .unwrap_or_else(|| parse_quote! { where });
        where_clause.predicates.extend(bounds);
        (impl_gens, ty_gens, where_clause)
    };

    Ok(quote! {
        #[automatically_derived]
        impl #impl_gens derive_more::#trait_ident for #ident #ty_gens #where_clause {
            fn fmt(
                &self, __derive_more_f: &mut derive_more::core::fmt::Formatter<'_>
            ) -> derive_more::core::fmt::Result {
                #body
            }
        }
    })
}

/// Type alias for an expansion context:
/// - [`ContainerAttributes`].
/// - Type parameters. Slice of [`syn::Ident`].
/// - Struct/enum/union [`syn::Ident`].
/// - Derived trait [`syn::Ident`].
/// - Attribute name [`syn::Ident`].
///
/// [`syn::Ident`]: struct@syn::Ident
type ExpansionCtx<'a> = (
    &'a ContainerAttributes,
    &'a [&'a syn::Ident],
    &'a syn::Ident,
    &'a syn::Ident,
    &'a syn::Ident,
);

/// Expands a [`fmt::Display`]-like derive macro for the provided struct.
fn expand_struct(
    s: &syn::DataStruct,
    (attrs, type_params, ident, trait_ident, _): ExpansionCtx<'_>,
) -> syn::Result<(Vec<syn::WherePredicate>, TokenStream)> {
    let s = Expansion {
        shared_attr: None,
        attrs,
        fields: &s.fields,
        type_params,
        trait_ident,
        ident,
    };
    let bounds = s.generate_bounds();
    let body = s.generate_body()?;

    let vars = s.fields.iter().enumerate().map(|(i, f)| {
        let var = f.ident.clone().unwrap_or_else(|| format_ident!("_{i}"));
        let member = f
            .ident
            .clone()
            .map_or_else(|| syn::Member::Unnamed(i.into()), syn::Member::Named);
        quote! {
            let #var = &self.#member;
        }
    });

    let body = quote! {
        #( #vars )*
        #body
    };

    Ok((bounds, body))
}

/// Expands a [`fmt`]-like derive macro for the provided enum.
fn expand_enum(
    e: &syn::DataEnum,
<<<<<<< HEAD
    (container_attrs, type_params, _, trait_ident, attr_name): ExpansionCtx<'_>,
=======
    (container_attrs, _, trait_ident, attr_name): ExpansionCtx<'_>,
>>>>>>> 8a172f26
) -> syn::Result<(Vec<syn::WherePredicate>, TokenStream)> {
    if let Some(shared_fmt) = &container_attrs.fmt {
        if shared_fmt
            .placeholders_by_arg("_variant")
            .any(|p| p.has_modifiers || p.trait_name != "Display")
        {
            // TODO: This limitation can be lifted, by analyzing the `shared_fmt` deeper and using
            //       `&dyn fmt::TraitName` for transparency instead of just `format_args!()` in the
            //       expansion.
            return Err(syn::Error::new(
                shared_fmt.span(),
                "shared format `_variant` placeholder cannot contain format specifiers",
            ));
        }
    }

    let (bounds, match_arms) = e.variants.iter().try_fold(
        (Vec::new(), TokenStream::new()),
        |(mut bounds, mut arms), variant| {
            let attrs = ContainerAttributes::parse_attrs(&variant.attrs, attr_name)?
                .map(Spanning::into_inner)
                .unwrap_or_default();
            let ident = &variant.ident;

            if attrs.fmt.is_none()
                && variant.fields.is_empty()
                && attr_name != "display"
            {
                return Err(syn::Error::new(
                    e.variants.span(),
                    format!(
                        "implicit formatting of unit enum variant is supported only for `Display` \
                         macro, use `#[{attr_name}(\"...\")]` to explicitly specify the formatting",
                    ),
                ));
            }

            let v = Expansion {
                shared_attr: container_attrs.fmt.as_ref(),
                attrs: &attrs,
                fields: &variant.fields,
                type_params,
                trait_ident,
                ident,
            };
            let arm_body = v.generate_body()?;
            bounds.extend(v.generate_bounds());

            let fields_idents =
                variant.fields.iter().enumerate().map(|(i, f)| {
                    f.ident.clone().unwrap_or_else(|| format_ident!("_{i}"))
                });
            let matcher = match variant.fields {
                syn::Fields::Named(_) => {
                    quote! { Self::#ident { #( #fields_idents ),* } }
                }
                syn::Fields::Unnamed(_) => {
                    quote! { Self::#ident ( #( #fields_idents ),* ) }
                }
                syn::Fields::Unit => quote! { Self::#ident },
            };

            arms.extend([quote! { #matcher => { #arm_body }, }]);

            Ok::<_, syn::Error>((bounds, arms))
        },
    )?;

    let body = match_arms
        .is_empty()
        .then(|| quote! { match *self {} })
        .unwrap_or_else(|| quote! { match self { #match_arms } });

    Ok((bounds, body))
}

/// Expands a [`fmt::Display`]-like derive macro for the provided union.
fn expand_union(
    u: &syn::DataUnion,
    (attrs, _, _, _, attr_name): ExpansionCtx<'_>,
) -> syn::Result<(Vec<syn::WherePredicate>, TokenStream)> {
    let fmt = &attrs.fmt.as_ref().ok_or_else(|| {
        syn::Error::new(
            u.fields.span(),
            format!("unions must have `#[{attr_name}(\"...\", ...)]` attribute"),
        )
    })?;

    Ok((
        attrs.bounds.0.clone().into_iter().collect(),
        quote! { derive_more::core::write!(__derive_more_f, #fmt) },
    ))
}

/// Helper struct to generate [`Display::fmt()`] implementation body and trait
/// bounds for a struct or an enum variant.
///
/// [`Display::fmt()`]: fmt::Display::fmt()
#[derive(Debug)]
struct Expansion<'a> {
    /// [`FmtAttribute`] shared between all variants of an enum.
    ///
    /// [`None`] for a struct.
    shared_attr: Option<&'a FmtAttribute>,

    /// Derive macro [`ContainerAttributes`].
    attrs: &'a ContainerAttributes,

    /// Struct or enum [`syn::Ident`].
    ///
    /// [`syn::Ident`]: struct@syn::Ident
    ident: &'a syn::Ident,

    /// Struct or enum [`syn::Fields`].
    fields: &'a syn::Fields,

    /// Type parameters in this struct or enum.
    type_params: &'a [&'a syn::Ident],

    /// [`fmt`] trait [`syn::Ident`].
    ///
    /// [`syn::Ident`]: struct@syn::Ident
    trait_ident: &'a syn::Ident,
}

impl<'a> Expansion<'a> {
    /// Generates [`Display::fmt()`] implementation for a struct or an enum variant.
    ///
    /// # Errors
    ///
    /// In case [`FmtAttribute`] is [`None`] and [`syn::Fields`] length is
    /// greater than 1.
    ///
    /// [`Display::fmt()`]: fmt::Display::fmt()
    fn generate_body(&self) -> syn::Result<TokenStream> {
        let mut body = TokenStream::new();

<<<<<<< HEAD
        if self
            .shared_attr
            .map_or(true, |a| a.contains_arg("_variant"))
        {
            body = match &self.attrs.fmt {
                Some(fmt) => {
                    if let Some((expr, trait_ident)) = fmt.transparent_call() {
                        if self.shared_attr.is_some() {
                            let placeholder =
                                trait_name_to_default_placeholder_literal(&trait_ident);

                            quote! { derive_more::core::format_args!(#placeholder, #expr) }
                        } else {
                            quote! {
                                derive_more::core::fmt::#trait_ident::fmt(&(#expr), __derive_more_f)
                            }
                        }
                    } else if self.shared_attr.is_some() {
                        quote! { derive_more::core::format_args!(#fmt) }
=======
        // If `shared_attr` is a transparent call, then we consider it being absent.
        let has_shared_attr = self
            .shared_attr
            .map_or(false, |a| a.transparent_call().is_none());

        if !has_shared_attr
            || self
                .shared_attr
                .map_or(true, |a| a.contains_arg("_variant"))
        {
            body = match &self.attrs.fmt {
                Some(fmt) => {
                    if has_shared_attr {
                        quote! { &derive_more::core::format_args!(#fmt) }
                    } else if let Some((expr, trait_ident)) = fmt.transparent_call() {
                        quote! {
                            derive_more::core::fmt::#trait_ident::fmt(&(#expr), __derive_more_f)
                        }
>>>>>>> 8a172f26
                    } else {
                        quote! { derive_more::core::write!(__derive_more_f, #fmt) }
                    }
                }
                None if self.fields.is_empty() => {
<<<<<<< HEAD
                    let ident_str = self.ident.to_string();

                    if self.shared_attr.is_some() {
                        quote! { #ident_str }
                    } else {
                        quote! { derive_more::core::write!(__derive_more_f, #ident_str) }
=======
                    let ident_str = self.ident.unraw().to_string();

                    if has_shared_attr {
                        quote! { #ident_str }
                    } else {
                        quote! { __derive_more_f.write_str(#ident_str) }
>>>>>>> 8a172f26
                    }
                }
                None if self.fields.len() == 1 => {
                    let field = self
                        .fields
                        .iter()
                        .next()
                        .unwrap_or_else(|| unreachable!("count() == 1"));
                    let ident =
                        field.ident.clone().unwrap_or_else(|| format_ident!("_0"));
                    let trait_ident = self.trait_ident;

<<<<<<< HEAD
                    if self.shared_attr.is_some() {
                        let placeholder =
                            trait_name_to_default_placeholder_literal(trait_ident);

                        quote! { derive_more::core::format_args!(#placeholder, #ident) }
=======
                    if has_shared_attr {
                        let placeholder =
                            trait_name_to_default_placeholder_literal(trait_ident);

                        quote! { &derive_more::core::format_args!(#placeholder, #ident) }
>>>>>>> 8a172f26
                    } else {
                        quote! {
                            derive_more::core::fmt::#trait_ident::fmt(#ident, __derive_more_f)
                        }
                    }
                }
                _ => {
                    return Err(syn::Error::new(
                        self.fields.span(),
                        format!(
                            "struct or enum variant with more than 1 field must have \
                     `#[{}(\"...\", ...)]` attribute",
                            trait_name_to_attribute_name(self.trait_ident),
                        ),
                    ))
                }
            };
        }

<<<<<<< HEAD
        if let Some(shared_fmt) = &self.shared_attr {
            let shared_body = if let Some((shared_expr, shared_trait_ident)) =
                shared_fmt.transparent_call()
            {
                quote! {
                    derive_more::core::fmt::#shared_trait_ident::fmt(#shared_expr, __derive_more_f)
                }
            } else {
                quote! { derive_more::core::write!(__derive_more_f, #shared_fmt) }
            };

            body = if body.is_empty() {
                shared_body
            } else {
                quote! { match #body { _variant => #shared_body } }
            };
=======
        if has_shared_attr {
            if let Some(shared_fmt) = &self.shared_attr {
                let shared_body = quote! {
                    derive_more::core::write!(__derive_more_f, #shared_fmt)
                };

                body = if body.is_empty() {
                    shared_body
                } else {
                    quote! { match #body { _variant => #shared_body } }
                }
            }
>>>>>>> 8a172f26
        }

        Ok(body)
    }

    /// Generates trait bounds for a struct or an enum variant.
    fn generate_bounds(&self) -> Vec<syn::WherePredicate> {
        let mut bounds = vec![];

        if self
            .shared_attr
            .map_or(true, |a| a.contains_arg("_variant"))
        {
            if let Some(fmt) = &self.attrs.fmt {
                bounds.extend(
                    fmt.bounded_types(self.fields)
<<<<<<< HEAD
                        .filter_map(|(ty, trait_name)| {
                            if !self.contains_generic_param(ty) {
                                return None;
                            }
                            let trait_ident = format_ident!("{trait_name}");

                            Some(parse_quote! { #ty: derive_more::core::fmt::#trait_ident })
=======
                        .map(|(ty, trait_name)| {
                            let trait_ident = format_ident!("{trait_name}");

                            parse_quote! { #ty: derive_more::core::fmt::#trait_ident }
>>>>>>> 8a172f26
                        })
                        .chain(self.attrs.bounds.0.clone()),
                );
            } else {
<<<<<<< HEAD
                bounds.extend(
                self.fields
                    .iter()
                    .next()
                    .map(|f| {
                        let ty = &f.ty;
                        if !self.contains_generic_param(ty) {
                            return vec![];
                        }
                        let trait_ident = &self.trait_ident;
                        vec![parse_quote! { #ty: derive_more::core::fmt::#trait_ident }]
                    })
                    .unwrap_or_default(),
                );
            };
        }

        if let Some(shared_fmt) = &self.shared_attr {
            bounds.extend(shared_fmt.bounded_types(self.fields).filter_map(
                |(ty, trait_name)| {
                    if !self.contains_generic_param(ty) {
                        return None;
                    }
                    let trait_ident = format_ident!("{trait_name}");

                    Some(parse_quote! { #ty: derive_more::core::fmt::#trait_ident })
                },
            ));
        }

        bounds
    }

    /// Checks whether the provided [`syn::Path`] contains any of these [`Expansion::type_params`].
    fn path_contains_generic_param(&self, path: &syn::Path) -> bool {
        path.segments
            .iter()
            .any(|segment| match &segment.arguments {
                syn::PathArguments::None => false,
                syn::PathArguments::AngleBracketed(
                    syn::AngleBracketedGenericArguments { args, .. },
                ) => args.iter().any(|generic| match generic {
                    syn::GenericArgument::Type(ty)
                    | syn::GenericArgument::AssocType(syn::AssocType { ty, .. }) => {
                        self.contains_generic_param(ty)
                    }

                    syn::GenericArgument::Lifetime(_)
                    | syn::GenericArgument::Const(_)
                    | syn::GenericArgument::AssocConst(_)
                    | syn::GenericArgument::Constraint(_) => false,
                    _ => unimplemented!(
                        "syntax is not supported by `derive_more`, please report a bug",
                    ),
                }),
                syn::PathArguments::Parenthesized(
                    syn::ParenthesizedGenericArguments { inputs, output, .. },
                ) => {
                    inputs.iter().any(|ty| self.contains_generic_param(ty))
                        || match output {
                            syn::ReturnType::Default => false,
                            syn::ReturnType::Type(_, ty) => {
                                self.contains_generic_param(ty)
                            }
                        }
                }
            })
    }

    /// Checks whether the provided [`syn::Type`] contains any of these [`Expansion::type_params`].
    fn contains_generic_param(&self, ty: &syn::Type) -> bool {
        if self.type_params.is_empty() {
            return false;
        }
        match ty {
            syn::Type::Path(syn::TypePath { qself, path }) => {
                if let Some(qself) = qself {
                    if self.contains_generic_param(&qself.ty) {
                        return true;
                    }
                }

                if let Some(ident) = path.get_ident() {
                    self.type_params.iter().any(|param| *param == ident)
                } else {
                    self.path_contains_generic_param(path)
                }
            }

            syn::Type::Array(syn::TypeArray { elem, .. })
            | syn::Type::Group(syn::TypeGroup { elem, .. })
            | syn::Type::Paren(syn::TypeParen { elem, .. })
            | syn::Type::Ptr(syn::TypePtr { elem, .. })
            | syn::Type::Reference(syn::TypeReference { elem, .. })
            | syn::Type::Slice(syn::TypeSlice { elem, .. }) => {
                self.contains_generic_param(elem)
            }

            syn::Type::BareFn(syn::TypeBareFn { inputs, output, .. }) => {
                inputs
                    .iter()
                    .any(|arg| self.contains_generic_param(&arg.ty))
                    || match output {
                        syn::ReturnType::Default => false,
                        syn::ReturnType::Type(_, ty) => self.contains_generic_param(ty),
                    }
            }
            syn::Type::Tuple(syn::TypeTuple { elems, .. }) => {
                elems.iter().any(|ty| self.contains_generic_param(ty))
            }

            syn::Type::ImplTrait(_) => false,
            syn::Type::Infer(_) => false,
            syn::Type::Macro(_) => false,
            syn::Type::Never(_) => false,
            syn::Type::TraitObject(syn::TypeTraitObject { bounds, .. }) => {
                bounds.iter().any(|bound| match bound {
                    syn::TypeParamBound::Trait(syn::TraitBound { path, .. }) => {
                        self.path_contains_generic_param(path)
                    }
                    syn::TypeParamBound::Lifetime(_) => false,
                    syn::TypeParamBound::Verbatim(_) => false,
                    _ => unimplemented!(
                        "syntax is not supported by `derive_more`, please report a bug",
                    ),
                })
            }
            syn::Type::Verbatim(_) => false,
            _ => unimplemented!(
                "syntax is not supported by `derive_more`, please report a bug",
            ),
        }
=======
                bounds.extend(self.fields.iter().next().map(|f| {
                    let ty = &f.ty;
                    let trait_ident = &self.trait_ident;
                    parse_quote! { #ty: derive_more::core::fmt::#trait_ident }
                }))
            };
        }

        if let Some(shared_fmt) = &self.shared_attr {
            bounds.extend(shared_fmt.bounded_types(self.fields).map(
                |(ty, trait_name)| {
                    let trait_ident = format_ident!("{trait_name}");

                    parse_quote! { #ty: derive_more::core::fmt::#trait_ident }
                },
            ));
        }

        bounds
>>>>>>> 8a172f26
    }
}

/// Matches the provided derive macro `name` to appropriate actual trait name.
fn normalize_trait_name(name: &str) -> &'static str {
    match name {
        "Binary" => "Binary",
        "Display" => "Display",
        "LowerExp" => "LowerExp",
        "LowerHex" => "LowerHex",
        "Octal" => "Octal",
        "Pointer" => "Pointer",
        "UpperExp" => "UpperExp",
        "UpperHex" => "UpperHex",
        _ => unimplemented!(),
    }
}

/// Matches the provided [`fmt`] trait `name` to its default formatting placeholder.
fn trait_name_to_default_placeholder_literal(name: &syn::Ident) -> &'static str {
    match () {
        _ if name == "Binary" => "{:b}",
        _ if name == "Debug" => "{:?}",
        _ if name == "Display" => "{}",
        _ if name == "LowerExp" => "{:e}",
        _ if name == "LowerHex" => "{:x}",
        _ if name == "Octal" => "{:o}",
        _ if name == "Pointer" => "{:p}",
        _ if name == "UpperExp" => "{:E}",
        _ if name == "UpperHex" => "{:X}",
        _ => unimplemented!(),
    }
}<|MERGE_RESOLUTION|>--- conflicted
+++ resolved
@@ -124,11 +124,7 @@
 /// Expands a [`fmt`]-like derive macro for the provided enum.
 fn expand_enum(
     e: &syn::DataEnum,
-<<<<<<< HEAD
     (container_attrs, type_params, _, trait_ident, attr_name): ExpansionCtx<'_>,
-=======
-    (container_attrs, _, trait_ident, attr_name): ExpansionCtx<'_>,
->>>>>>> 8a172f26
 ) -> syn::Result<(Vec<syn::WherePredicate>, TokenStream)> {
     if let Some(shared_fmt) = &container_attrs.fmt {
         if shared_fmt
@@ -266,27 +262,6 @@
     fn generate_body(&self) -> syn::Result<TokenStream> {
         let mut body = TokenStream::new();
 
-<<<<<<< HEAD
-        if self
-            .shared_attr
-            .map_or(true, |a| a.contains_arg("_variant"))
-        {
-            body = match &self.attrs.fmt {
-                Some(fmt) => {
-                    if let Some((expr, trait_ident)) = fmt.transparent_call() {
-                        if self.shared_attr.is_some() {
-                            let placeholder =
-                                trait_name_to_default_placeholder_literal(&trait_ident);
-
-                            quote! { derive_more::core::format_args!(#placeholder, #expr) }
-                        } else {
-                            quote! {
-                                derive_more::core::fmt::#trait_ident::fmt(&(#expr), __derive_more_f)
-                            }
-                        }
-                    } else if self.shared_attr.is_some() {
-                        quote! { derive_more::core::format_args!(#fmt) }
-=======
         // If `shared_attr` is a transparent call, then we consider it being absent.
         let has_shared_attr = self
             .shared_attr
@@ -305,27 +280,17 @@
                         quote! {
                             derive_more::core::fmt::#trait_ident::fmt(&(#expr), __derive_more_f)
                         }
->>>>>>> 8a172f26
                     } else {
                         quote! { derive_more::core::write!(__derive_more_f, #fmt) }
                     }
                 }
                 None if self.fields.is_empty() => {
-<<<<<<< HEAD
-                    let ident_str = self.ident.to_string();
-
-                    if self.shared_attr.is_some() {
-                        quote! { #ident_str }
-                    } else {
-                        quote! { derive_more::core::write!(__derive_more_f, #ident_str) }
-=======
                     let ident_str = self.ident.unraw().to_string();
 
                     if has_shared_attr {
                         quote! { #ident_str }
                     } else {
                         quote! { __derive_more_f.write_str(#ident_str) }
->>>>>>> 8a172f26
                     }
                 }
                 None if self.fields.len() == 1 => {
@@ -338,19 +303,11 @@
                         field.ident.clone().unwrap_or_else(|| format_ident!("_0"));
                     let trait_ident = self.trait_ident;
 
-<<<<<<< HEAD
-                    if self.shared_attr.is_some() {
-                        let placeholder =
-                            trait_name_to_default_placeholder_literal(trait_ident);
-
-                        quote! { derive_more::core::format_args!(#placeholder, #ident) }
-=======
                     if has_shared_attr {
                         let placeholder =
                             trait_name_to_default_placeholder_literal(trait_ident);
 
                         quote! { &derive_more::core::format_args!(#placeholder, #ident) }
->>>>>>> 8a172f26
                     } else {
                         quote! {
                             derive_more::core::fmt::#trait_ident::fmt(#ident, __derive_more_f)
@@ -370,24 +327,6 @@
             };
         }
 
-<<<<<<< HEAD
-        if let Some(shared_fmt) = &self.shared_attr {
-            let shared_body = if let Some((shared_expr, shared_trait_ident)) =
-                shared_fmt.transparent_call()
-            {
-                quote! {
-                    derive_more::core::fmt::#shared_trait_ident::fmt(#shared_expr, __derive_more_f)
-                }
-            } else {
-                quote! { derive_more::core::write!(__derive_more_f, #shared_fmt) }
-            };
-
-            body = if body.is_empty() {
-                shared_body
-            } else {
-                quote! { match #body { _variant => #shared_body } }
-            };
-=======
         if has_shared_attr {
             if let Some(shared_fmt) = &self.shared_attr {
                 let shared_body = quote! {
@@ -400,7 +339,6 @@
                     quote! { match #body { _variant => #shared_body } }
                 }
             }
->>>>>>> 8a172f26
         }
 
         Ok(body)
@@ -417,7 +355,6 @@
             if let Some(fmt) = &self.attrs.fmt {
                 bounds.extend(
                     fmt.bounded_types(self.fields)
-<<<<<<< HEAD
                         .filter_map(|(ty, trait_name)| {
                             if !self.contains_generic_param(ty) {
                                 return None;
@@ -425,17 +362,10 @@
                             let trait_ident = format_ident!("{trait_name}");
 
                             Some(parse_quote! { #ty: derive_more::core::fmt::#trait_ident })
-=======
-                        .map(|(ty, trait_name)| {
-                            let trait_ident = format_ident!("{trait_name}");
-
-                            parse_quote! { #ty: derive_more::core::fmt::#trait_ident }
->>>>>>> 8a172f26
                         })
                         .chain(self.attrs.bounds.0.clone()),
                 );
             } else {
-<<<<<<< HEAD
                 bounds.extend(
                 self.fields
                     .iter()
@@ -568,27 +498,6 @@
                 "syntax is not supported by `derive_more`, please report a bug",
             ),
         }
-=======
-                bounds.extend(self.fields.iter().next().map(|f| {
-                    let ty = &f.ty;
-                    let trait_ident = &self.trait_ident;
-                    parse_quote! { #ty: derive_more::core::fmt::#trait_ident }
-                }))
-            };
-        }
-
-        if let Some(shared_fmt) = &self.shared_attr {
-            bounds.extend(shared_fmt.bounded_types(self.fields).map(
-                |(ty, trait_name)| {
-                    let trait_ident = format_ident!("{trait_name}");
-
-                    parse_quote! { #ty: derive_more::core::fmt::#trait_ident }
-                },
-            ));
-        }
-
-        bounds
->>>>>>> 8a172f26
     }
 }
 
