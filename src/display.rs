use std::{
    collections::{HashMap, HashSet},
    fmt::Display,
};

use crate::utils::add_extra_where_clauses;
use proc_macro2::{Ident, Span, TokenStream};
use quote::{quote, quote_spanned};
use syn::{
    parse::{Error, Result},
    spanned::Spanned,
    Attribute, Data, DeriveInput, Fields, Lit, Meta, MetaNameValue, NestedMeta, Path, Type,
};

/// Provides the hook to expand `#[derive(Display)]` into an implementation of `From`
pub fn expand(input: &DeriveInput, trait_name: &str) -> Result<TokenStream> {
    let trait_ident = Ident::new(trait_name, Span::call_site());
    let trait_path = &quote!(::core::fmt::#trait_ident);
    let trait_attr = match trait_name {
        "Display" => "display",
        "Binary" => "binary",
        "Octal" => "octal",
        "LowerHex" => "lower_hex",
        "UpperHex" => "upper_hex",
        "LowerExp" => "lower_exp",
        "UpperExp" => "upper_exp",
        "Pointer" => "pointer",
        _ => unimplemented!(),
    };
    let type_params = input
        .generics
        .type_params()
        .map(|t| t.ident.clone())
        .collect();

    let (arms, bounds) = State {
        trait_path,
        trait_attr,
        input,
        type_params,
    }
    .get_match_arms_and_extra_bounds()?;

    let generics = if !bounds.is_empty() {
        let bounds: Vec<_> = bounds
            .into_iter()
            .map(|(ty, trait_names)| {
                let bounds: Vec<_> = trait_names
                    .into_iter()
                    .map(|trait_name| {
                        let trait_ident = Ident::new(trait_name, Span::call_site());
                        quote!(::core::fmt::#trait_ident)
                    })
                    .collect();
                quote!(#ty: #(#bounds)+*)
            })
            .collect();
        let where_clause = quote_spanned!(input.span()=> where #(#bounds),*);
        add_extra_where_clauses(&input.generics, where_clause)
    } else {
        input.generics.clone()
    };
    let (impl_generics, ty_generics, where_clause) = generics.split_for_impl();
    let name = &input.ident;

    Ok(quote! {
        impl #impl_generics #trait_path for #name #ty_generics #where_clause
        {
            #[allow(unused_variables)]
            #[inline]
<<<<<<< HEAD
            fn fmt(&self, _derive_more_Display_formatter: &mut #import_root::fmt::Formatter) -> #import_root::fmt::Result {
                use std::fmt::{Display, Formatter, Result};
                struct _derive_more_DisplayAs<F>(F)
                where
                    F: Fn(&mut Formatter) -> Result;

                const _derive_more_DisplayAs_impl: () = {
                    use std::fmt::{Display, Formatter, Result};

                    impl <F> Display for _derive_more_DisplayAs<F>
                    where
                        F: Fn(&mut Formatter) -> Result
                    {
                        fn fmt(&self, f: &mut Formatter) -> Result {
                            (self.0)(f)
                        }
                    }
                };

=======
            fn fmt(&self, _derive_more_Display_formatter: &mut ::core::fmt::Formatter) -> ::core::fmt::Result {
>>>>>>> 22b344ae
                match self {
                    #arms
                    _ => Ok(()) // This is needed for empty enums
                }
            }
        }
    })
}

struct State<'a, 'b> {
    trait_path: &'b TokenStream,
    trait_attr: &'static str,
    input: &'a DeriveInput,
    type_params: HashSet<Ident>,
}

enum Format {
    Fmt(TokenStream),
    Affix(TokenStream),
}

impl<'a, 'b> State<'a, 'b> {
    fn get_proper_fmt_syntax(&self) -> impl Display {
        format!(
            r#"Proper syntax: #[{}(fmt = "My format", "arg1", "arg2")]"#,
            self.trait_attr
        )
    }

    fn get_proper_affix_syntax(&self) -> impl Display {
        format!(
            r#"Proper syntax: #[{}(affix = "My enum prefix for {{}} and then a suffix")]"#,
            self.trait_attr
        )
    }

    fn get_matcher(&self, fields: &Fields) -> TokenStream {
        match fields {
            Fields::Unit => TokenStream::new(),
            Fields::Unnamed(fields) => {
                let fields: TokenStream = (0..fields.unnamed.len())
                    .map(|n| {
                        let i = Ident::new(&format!("_{}", n), Span::call_site());
                        quote!(#i,)
                    })
                    .collect();
                quote!((#fields))
            }
            Fields::Named(fields) => {
                let fields: TokenStream = fields
                    .named
                    .iter()
                    .map(|f| {
                        let i = f.ident.as_ref().unwrap();
                        quote!(#i,)
                    })
                    .collect();
                quote!({#fields})
            }
        }
    }
    fn find_meta(&self, attrs: &[Attribute]) -> Result<Option<Meta>> {
        let mut it = attrs
            .iter()
            .filter_map(|m| m.parse_meta().ok())
            .filter(|m| {
                if let Some(ident) = m.path().segments.first().map(|p| &p.ident) {
                    ident == self.trait_attr
                } else {
                    false
                }
            });

        let meta = it.next();
        if it.next().is_some() {
            Err(Error::new(meta.span(), "Too many formats given"))
        } else {
            Ok(meta)
        }
    }
    fn get_meta_fmt(&self, meta: &Meta) -> Result<Format> {
        let list = match meta {
            Meta::List(list) => list,
            _ => {
                return Err(Error::new(
                    meta.span(),
                    // TODO: Fix this help to include `affix` is this is an `enum`
                    self.get_proper_fmt_syntax(),
                ));
            }
        };

        match &list.nested[0] {
            NestedMeta::Meta(Meta::NameValue(MetaNameValue {
<<<<<<< HEAD
                ident,
                lit: Lit::Str(fmt),
                ..
            })) => match ident {
                op if op == "fmt" => {
                    let args = list
                        .nested
                        .iter()
                        .skip(1) // skip fmt = "..."
                        .try_fold(TokenStream::new(), |args, arg| {
                            let arg = match arg {
                                NestedMeta::Literal(Lit::Str(s)) => s,
                                NestedMeta::Meta(Meta::Word(i)) => {
                                    return Ok(quote_spanned!(list.span()=> #args #i,));
                                }
                                _ => {
                                    return Err(Error::new(
                                        arg.span(),
                                        self.get_proper_fmt_syntax(),
                                    ))
                                }
                            };
                            let arg: TokenStream =
                                arg.parse().map_err(|e| Error::new(arg.span(), e))?;
                            Ok(quote_spanned!(list.span()=> #args #arg,))
                        })?;

                    Ok(Format::Fmt(
                        quote_spanned!(meta.span()=> _derive_more_DisplayAs(|f| write!(f, #fmt, #args))),
                    ))
                }
                op if op == "affix" => {
                    if list.nested.iter().skip(1).count() != 0 {
                        return Err(Error::new(
                            list.nested[1].span(),
                            "`affix` formatting requires a single `fmt` argument",
                        ));
=======
                path,
                lit: Lit::Str(s),
                ..
            })) if path
                .segments
                .first()
                .expect("path shouldn't be empty")
                .ident
                == "fmt" =>
            {
                s
            }
            _ => return Err(Error::new(list.nested[0].span(), self.get_proper_syntax())),
        };

        let args = list
            .nested
            .iter()
            .skip(1) // skip fmt = "..."
            .try_fold(TokenStream::new(), |args, arg| {
                let arg = match arg {
                    NestedMeta::Lit(Lit::Str(s)) => s,
                    NestedMeta::Meta(Meta::Path(i)) => {
                        return Ok(quote_spanned!(list.span()=> #args #i,));
>>>>>>> 22b344ae
                    }
                    // TODO: Check for a single `Display` group?
                    Ok(Format::Affix(quote_spanned!(fmt.span()=> #fmt)))
                }
                // TODO: Fix this help to include `affix` is this is an `enum`
                _ => {
                    return Err(Error::new(
                        list.nested[0].span(),
                        self.get_proper_fmt_syntax(),
                    ))
                }
            },
            // TODO: Fix this help to include `affix` is this is an `enum`
            _ => {
                return Err(Error::new(
                    list.nested[0].span(),
                    self.get_proper_fmt_syntax(),
                ))
            }
        }
    }
    fn infer_fmt(&self, fields: &Fields, name: &Ident) -> Result<TokenStream> {
        let fields = match fields {
            Fields::Unit => return Ok(quote!(stringify!(#name))),
            Fields::Named(fields) => &fields.named,
            Fields::Unnamed(fields) => &fields.unnamed,
        };
        if fields.is_empty() {
            return Ok(quote!(stringify!(#name)));
        } else if fields.len() > 1 {
            return Err(Error::new(
                fields.span(),
                "Can not automatically infer format for types with more than 1 field",
            ));
        }

        let trait_path = self.trait_path;
        if let Some(ident) = &fields.iter().next().as_ref().unwrap().ident {
            Ok(quote!(_derive_more_DisplayAs(|f| #trait_path::fmt(#ident, f))))
        } else {
            Ok(quote!(_derive_more_DisplayAs(|f| #trait_path::fmt(_0, f))))
        }
    }
    fn get_match_arms_and_extra_bounds(
        &self,
    ) -> Result<(TokenStream, HashMap<Type, HashSet<&'static str>>)> {
        match &self.input.data {
            Data::Enum(e) => {
                match self
                    .find_meta(&self.input.attrs)
                    .and_then(|m| m.map(|m| self.get_meta_fmt(&m)).transpose())?
                {
                    Some(Format::Fmt(fmt)) => {
                        e.variants.iter().try_for_each(|v| {
                            if let Some(meta) = self.find_meta(&v.attrs)? {
                                Err(Error::new(
                                    meta.span(),
                                    "`fmt` cannot be used on variant when the whole enum has one. Did you mean to use `affix`?",
                                ))
                            } else {
                                Ok(())
                            }
                        })?;

                        Ok((
                            quote_spanned!(self.input.span()=> _ => write!(_derive_more_Display_formatter, "{}", #fmt),),
                            HashMap::new(),
                        ))
                    }
                    Some(Format::Affix(outer_fmt)) => {
                        let fmt = e.variants.iter().try_fold(TokenStream::new(), |arms, v| {
                            let matcher = self.get_matcher(&v.fields);
                            let fmt = if let Some(meta) = self.find_meta(&v.attrs)? {
                                let span = meta.span();
                                match self.get_meta_fmt(&meta)? {
                                    Format::Fmt(fmt) => fmt,
                                    Format::Affix(_) => return Err(Error::new(
                                        span,
                                        "cannot use an `affix` on an enum variant"
                                    )),
                                }
                            } else {
                                self.infer_fmt(&v.fields, &v.ident)?
                            };
                            let name = &self.input.ident;
                            let v_name = &v.ident;
                            Ok(quote_spanned!(fmt.span()=> #arms #name::#v_name #matcher => write!(_derive_more_Display_formatter, #outer_fmt, #fmt),))
                        })?;
                        Ok((
                            quote_spanned!(self.input.span()=> #fmt),
                            HashMap::new(),
                        ))
                    }
                    None => e.variants.iter().try_fold((TokenStream::new(), HashMap::new()), |(arms, mut all_bounds), v| {
                        let matcher = self.get_matcher(&v.fields);
                        let name = &self.input.ident;
                        let v_name = &v.ident;
                        let fmt: TokenStream;
                        let bounds: HashMap<_, _>;

                        if let Some(meta) = self.find_meta(&v.attrs)? {
                            let span = meta.span();
                            fmt = match self.get_meta_fmt(&meta)? {
                                Format::Fmt(fmt) => fmt,
                                Format::Affix(_) => return Err(Error::new(
                                    span,
                                    "cannot use an `affix` on an enum variant",
                                )),
                            };
                            bounds = self.get_used_type_params_bounds(&v.fields, &meta);
                        } else {
                            fmt = self.infer_fmt(&v.fields, v_name)?;
                            bounds = self.infer_type_params_bounds(&v.fields);
                        };
                        all_bounds = bounds.into_iter()
                            .fold(all_bounds, |mut bounds, (ty, trait_names)| {
                                bounds.entry(ty).or_insert_with(HashSet::new).extend(trait_names);
                                bounds
                            });

                        Ok((
                            quote_spanned!(self.input.span()=> #arms #name::#v_name #matcher => write!(_derive_more_Display_formatter, "{}", #fmt),),
                            all_bounds,
                        ))
                    }),
                }
            }
            Data::Struct(s) => {
                let matcher = self.get_matcher(&s.fields);
                let name = &self.input.ident;
                let fmt: TokenStream;
                let bounds: HashMap<_, _>;

                if let Some(meta) = self.find_meta(&self.input.attrs)? {
                    let span = meta.span();
                    fmt = match self.get_meta_fmt(&meta)? {
                        Format::Fmt(fmt) => fmt,
                        Format::Affix(_) => {
                            return Err(Error::new(span, "cannot use an `affix` on a struct"))
                        }
                    };
                    bounds = self.get_used_type_params_bounds(&s.fields, &meta);
                } else {
                    fmt = self.infer_fmt(&s.fields, name)?;
                    bounds = self.infer_type_params_bounds(&s.fields);
                }

                Ok((
                    quote_spanned!(self.input.span()=> #name #matcher => write!(_derive_more_Display_formatter, "{}", #fmt),),
                    bounds,
                ))
            }
            Data::Union(_) => {
                let meta = self.find_meta(&self.input.attrs)?.ok_or_else(|| {
                    Error::new(
                        self.input.span(),
                        "Can not automatically infer format for unions",
                    )
                })?;
                let span = meta.span();
                let fmt = match self.get_meta_fmt(&meta)? {
                    Format::Fmt(fmt) => fmt,
                    Format::Affix(_) => {
                        return Err(Error::new(span, "cannot use an `affix` on a struct"))
                    }
                };

                Ok((
                    quote_spanned!(self.input.span()=> _ => write!(_derive_more_Display_formatter, "{}", #fmt),),
                    HashMap::new(),
                ))
            }
        }
    }
    fn get_used_type_params_bounds(
        &self,
        fields: &Fields,
        meta: &Meta,
    ) -> HashMap<Type, HashSet<&'static str>> {
        if self.type_params.is_empty() {
            return HashMap::new();
        }

        let fields_type_params: HashMap<_, _> = fields
            .iter()
            .enumerate()
            .filter_map(|(i, field)| {
                if !self.has_type_param_in(field) {
                    return None;
                }
                let path: Path = field
                    .ident
                    .clone()
                    .unwrap_or_else(|| Ident::new(&format!("_{}", i), Span::call_site()))
                    .into();
                Some((path, field.ty.clone()))
            })
            .collect();
        if fields_type_params.is_empty() {
            return HashMap::new();
        }

        let list = match meta {
            Meta::List(list) => list,
            // This one has been checked already in get_meta_fmt() method.
            _ => unreachable!(),
        };
        let fmt_args: HashMap<_, _> = list
            .nested
            .iter()
            .skip(1) // skip fmt = "..."
            .enumerate()
            .filter_map(|(i, arg)| match arg {
                NestedMeta::Lit(Lit::Str(ref s)) => {
                    syn::parse_str(&s.value()).ok().map(|id| (i, id))
                }
                NestedMeta::Meta(Meta::Path(ref id)) => Some((i, id.clone())),
                // This one has been checked already in get_meta_fmt() method.
                _ => unreachable!(),
            })
            .collect();
        if fmt_args.is_empty() {
            return HashMap::new();
        }
        let fmt_string = match &list.nested[0] {
            NestedMeta::Meta(Meta::NameValue(MetaNameValue {
                path,
                lit: Lit::Str(s),
                ..
            })) if path
                .segments
                .first()
                .expect("path shouldn't be empty")
                .ident
                == "fmt" =>
            {
                s.value()
            }
            // This one has been checked already in get_meta_fmt() method.
            _ => unreachable!(),
        };

        Placeholder::parse_fmt_string(&fmt_string).into_iter().fold(
            HashMap::new(),
            |mut bounds, pl| {
                if let Some(arg) = fmt_args.get(&pl.position) {
                    if fields_type_params.contains_key(arg) {
                        bounds
                            .entry(fields_type_params[arg].clone())
                            .or_insert_with(HashSet::new)
                            .insert(pl.trait_name);
                    }
                }
                bounds
            },
        )
    }
    fn infer_type_params_bounds(&self, fields: &Fields) -> HashMap<Type, HashSet<&'static str>> {
        if self.type_params.is_empty() {
            return HashMap::new();
        }
        if let Fields::Unit = fields {
            return HashMap::new();
        }
        // infer_fmt() uses only first field.
        fields
            .iter()
            .take(1)
            .filter_map(|field| {
                if !self.has_type_param_in(field) {
                    return None;
                }
                Some((
                    field.ty.clone(),
                    [match self.trait_attr {
                        "display" => "Display",
                        "binary" => "Binary",
                        "octal" => "Octal",
                        "lower_hex" => "LowerHex",
                        "upper_hex" => "UpperHex",
                        "lower_exp" => "LowerExp",
                        "upper_exp" => "UpperExp",
                        "pointer" => "Pointer",
                        _ => unreachable!(),
                    }]
                    .iter()
                    .cloned()
                    .collect(),
                ))
            })
            .collect()
    }
    fn has_type_param_in(&self, field: &syn::Field) -> bool {
        if let Type::Path(ref ty) = field.ty {
            return match ty.path.segments.first() {
                Some(t) => self.type_params.contains(&t.ident),
                _ => false,
            };
        }
        false
    }
}

/// Representation of formatting placeholder.
#[derive(Debug, PartialEq)]
struct Placeholder {
    /// Position of formatting argument to be used for this placeholder.
    position: usize,
    /// Name of [`std::fmt`] trait to be used for rendering this placeholder.
    trait_name: &'static str,
}

impl Placeholder {
    /// Parses [`Placeholder`]s from a given formatting string.
    fn parse_fmt_string(s: &str) -> Vec<Placeholder> {
        let mut n = 0;
        crate::parsing::all_placeholders(s)
            .into_iter()
            .flat_map(|x| x)
            .map(|m| {
                let (maybe_arg, maybe_typ) = crate::parsing::format(m).unwrap();
                let position = maybe_arg.unwrap_or_else(|| {
                    // Assign "the next argument".
                    // https://doc.rust-lang.org/stable/std/fmt/index.html#positional-parameters
                    n += 1;
                    n - 1
                });
                let typ = maybe_typ.unwrap_or_default();
                let trait_name = match typ {
                    "" => "Display",
                    "?" | "x?" | "X?" => "Debug",
                    "o" => "Octal",
                    "x" => "LowerHex",
                    "X" => "UpperHex",
                    "p" => "Pointer",
                    "b" => "Binary",
                    "e" => "LowerExp",
                    "E" => "UpperExp",
                    _ => unreachable!(),
                };
                Placeholder {
                    position,
                    trait_name,
                }
            })
            .collect()
    }
}

#[cfg(test)]
mod regex_maybe_placeholder_spec {

    #[test]
    fn parses_placeholders_and_omits_escaped() {
        let fmt_string = "{}, {:?}, {{}}, {{{1:0$}}}";
        let placeholders: Vec<_> = crate::parsing::all_placeholders(&fmt_string)
            .into_iter()
            .flat_map(|x| x)
            .collect();
        assert_eq!(placeholders, vec!["{}", "{:?}", "{1:0$}"]);
    }
}

#[cfg(test)]
mod regex_placeholder_format_spec {

    #[test]
    fn detects_type() {
        for (p, expected) in vec![
            ("{}", ""),
            ("{:?}", "?"),
            ("{:x?}", "x?"),
            ("{:X?}", "X?"),
            ("{:o}", "o"),
            ("{:x}", "x"),
            ("{:X}", "X"),
            ("{:p}", "p"),
            ("{:b}", "b"),
            ("{:e}", "e"),
            ("{:E}", "E"),
            ("{:.*}", ""),
            ("{8}", ""),
            ("{:04}", ""),
            ("{1:0$}", ""),
            ("{:width$}", ""),
            ("{9:>8.*}", ""),
            ("{2:.1$x}", "x"),
        ] {
            let typ = crate::parsing::format(p).unwrap().1.unwrap_or_default();
            assert_eq!(typ, expected);
        }
    }

    #[test]
    fn detects_arg() {
        for (p, expected) in vec![
            ("{}", ""),
            ("{0:?}", "0"),
            ("{12:x?}", "12"),
            ("{3:X?}", "3"),
            ("{5:o}", "5"),
            ("{6:x}", "6"),
            ("{:X}", ""),
            ("{8}", "8"),
            ("{:04}", ""),
            ("{1:0$}", "1"),
            ("{:width$}", ""),
            ("{9:>8.*}", "9"),
            ("{2:.1$x}", "2"),
        ] {
            let arg = crate::parsing::format(p)
                .unwrap()
                .0
                .map(|s| s.to_string())
                .unwrap_or_default();
            assert_eq!(arg, String::from(expected));
        }
    }
}

#[cfg(test)]
mod placeholder_parse_fmt_string_spec {
    use super::*;

    #[test]
    fn indicates_position_and_trait_name_for_each_fmt_placeholder() {
        let fmt_string = "{},{:?},{{}},{{{1:0$}}}-{2:.1$x}{0:#?}{:width$}";
        assert_eq!(
            Placeholder::parse_fmt_string(&fmt_string),
            vec![
                Placeholder {
                    position: 0,
                    trait_name: "Display",
                },
                Placeholder {
                    position: 1,
                    trait_name: "Debug",
                },
                Placeholder {
                    position: 1,
                    trait_name: "Display",
                },
                Placeholder {
                    position: 2,
                    trait_name: "LowerHex",
                },
                Placeholder {
                    position: 0,
                    trait_name: "Debug",
                },
                Placeholder {
                    position: 2,
                    trait_name: "Display",
                },
            ],
        )
    }
}<|MERGE_RESOLUTION|>--- conflicted
+++ resolved
@@ -68,8 +68,7 @@
         {
             #[allow(unused_variables)]
             #[inline]
-<<<<<<< HEAD
-            fn fmt(&self, _derive_more_Display_formatter: &mut #import_root::fmt::Formatter) -> #import_root::fmt::Result {
+            fn fmt(&self, _derive_more_Display_formatter: &mut ::core::fmt::Formatter) -> ::core::fmt::Result {
                 use std::fmt::{Display, Formatter, Result};
                 struct _derive_more_DisplayAs<F>(F)
                 where
@@ -88,9 +87,6 @@
                     }
                 };
 
-=======
-            fn fmt(&self, _derive_more_Display_formatter: &mut ::core::fmt::Formatter) -> ::core::fmt::Result {
->>>>>>> 22b344ae
                 match self {
                     #arms
                     _ => Ok(()) // This is needed for empty enums
@@ -185,20 +181,19 @@
 
         match &list.nested[0] {
             NestedMeta::Meta(Meta::NameValue(MetaNameValue {
-<<<<<<< HEAD
-                ident,
+                path,
                 lit: Lit::Str(fmt),
                 ..
-            })) => match ident {
-                op if op == "fmt" => {
+            })) => match path {
+                op if op.segments.first().expect("path shouldn't be empty").ident == "fmt" => {
                     let args = list
                         .nested
                         .iter()
                         .skip(1) // skip fmt = "..."
                         .try_fold(TokenStream::new(), |args, arg| {
                             let arg = match arg {
-                                NestedMeta::Literal(Lit::Str(s)) => s,
-                                NestedMeta::Meta(Meta::Word(i)) => {
+                                NestedMeta::Lit(Lit::Str(s)) => s,
+                                NestedMeta::Meta(Meta::Path(i)) => {
                                     return Ok(quote_spanned!(list.span()=> #args #i,));
                                 }
                                 _ => {
@@ -217,38 +212,12 @@
                         quote_spanned!(meta.span()=> _derive_more_DisplayAs(|f| write!(f, #fmt, #args))),
                     ))
                 }
-                op if op == "affix" => {
+                op if op.segments.first().expect("path shouldn't be empty").ident == "affix" => {
                     if list.nested.iter().skip(1).count() != 0 {
                         return Err(Error::new(
                             list.nested[1].span(),
                             "`affix` formatting requires a single `fmt` argument",
                         ));
-=======
-                path,
-                lit: Lit::Str(s),
-                ..
-            })) if path
-                .segments
-                .first()
-                .expect("path shouldn't be empty")
-                .ident
-                == "fmt" =>
-            {
-                s
-            }
-            _ => return Err(Error::new(list.nested[0].span(), self.get_proper_syntax())),
-        };
-
-        let args = list
-            .nested
-            .iter()
-            .skip(1) // skip fmt = "..."
-            .try_fold(TokenStream::new(), |args, arg| {
-                let arg = match arg {
-                    NestedMeta::Lit(Lit::Str(s)) => s,
-                    NestedMeta::Meta(Meta::Path(i)) => {
-                        return Ok(quote_spanned!(list.span()=> #args #i,));
->>>>>>> 22b344ae
                     }
                     // TODO: Check for a single `Display` group?
                     Ok(Format::Affix(quote_spanned!(fmt.span()=> #fmt)))
