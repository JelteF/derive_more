--- conflicted
+++ resolved
@@ -77,15 +77,12 @@
 // Not public API.
 #[doc(hidden)]
 pub mod __private {
-<<<<<<< HEAD
-    #[cfg(feature = "error")]
-=======
     #[cfg(not(feature = "std"))]
     pub use ::core::error::Error;
     #[cfg(feature = "std")]
     pub use ::std::error::Error;
 
->>>>>>> ae5b2632
+    #[cfg(feature = "error")]
     pub use crate::vendor::thiserror::aserror::AsDynError;
 
     #[cfg(feature = "debug")]
