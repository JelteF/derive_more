#![cfg_attr(not(feature = "default"), allow(dead_code))]
use proc_macro2::{Span, TokenStream};
use quote::{quote, ToTokens};
use syn::{
    parse_str, spanned::Spanned, Attribute, Data, DeriveInput, Error, Field, Fields,
    FieldsNamed, FieldsUnnamed, GenericParam, Generics, Ident, ImplGenerics, Index,
    Meta, NestedMeta, Result, Type, TypeGenerics, TypeParamBound, Variant, WhereClause,
};

use std::{collections::HashSet, ops::Deref as _};
use syn::punctuated::Punctuated;
use syn::Token;

#[derive(Clone, Copy, Eq, PartialEq, Hash)]
pub enum RefType {
    No,
    Ref,
    Mut,
}

impl RefType {
    pub fn lifetime(self) -> TokenStream {
        match self {
            RefType::No => quote!(),
            _ => quote!('__deriveMoreLifetime),
        }
    }

    pub fn reference(self) -> TokenStream {
        match self {
            RefType::No => quote!(),
            RefType::Ref => quote!(&),
            RefType::Mut => quote!(&mut),
        }
    }

    pub fn mutability(self) -> TokenStream {
        match self {
            RefType::Mut => quote!(mut),
            _ => quote!(),
        }
    }

    pub fn pattern_ref(self) -> TokenStream {
        match self {
            RefType::Ref => quote!(ref),
            RefType::Mut => quote!(ref mut),
            RefType::No => quote!(),
        }
    }

    pub fn reference_with_lifetime(self) -> TokenStream {
        if !self.is_ref() {
            return quote!();
        }
        let lifetime = self.lifetime();
        let mutability = self.mutability();
        quote!(&#lifetime #mutability)
    }

    pub fn is_ref(self) -> bool {
        match self {
            RefType::No => false,
            _ => true,
        }
    }
}

pub fn numbered_vars(count: usize, prefix: &str) -> Vec<Ident> {
    (0..count)
        .map(|i| Ident::new(&format!("__{}{}", prefix, i), Span::call_site()))
        .collect()
}

pub fn field_idents<'a>(fields: &'a [&'a Field]) -> Vec<&'a Ident> {
    fields
        .iter()
        .map(|f| {
            f.ident
                .as_ref()
                .expect("Tried to get field names of a tuple struct")
        })
        .collect()
}

pub fn get_field_types_iter<'a>(
    fields: &'a [&'a Field],
) -> Box<dyn Iterator<Item = &'a Type> + 'a> {
    Box::new(fields.iter().map(|f| &f.ty))
}

pub fn get_field_types<'a>(fields: &'a [&'a Field]) -> Vec<&'a Type> {
    get_field_types_iter(fields).collect()
}

pub fn add_extra_type_param_bound_op_output<'a>(
    generics: &'a Generics,
    trait_ident: &'a Ident,
) -> Generics {
    let mut generics = generics.clone();
    for type_param in &mut generics.type_params_mut() {
        let type_ident = &type_param.ident;
        let bound: TypeParamBound = parse_str(
            &quote!(::core::ops::#trait_ident<Output=#type_ident>).to_string(),
        )
        .unwrap();
        type_param.bounds.push(bound)
    }

    generics
}

pub fn add_extra_ty_param_bound_op<'a>(
    generics: &'a Generics,
    trait_ident: &'a Ident,
) -> Generics {
    add_extra_ty_param_bound(generics, &quote!(::core::ops::#trait_ident))
}

pub fn add_extra_ty_param_bound<'a>(
    generics: &'a Generics,
    bound: &'a TokenStream,
) -> Generics {
    let mut generics = generics.clone();
    let bound: TypeParamBound = parse_str(&bound.to_string()).unwrap();
    for type_param in &mut generics.type_params_mut() {
        type_param.bounds.push(bound.clone())
    }

    generics
}

pub fn add_extra_ty_param_bound_ref<'a>(
    generics: &'a Generics,
    bound: &'a TokenStream,
    ref_type: RefType,
) -> Generics {
    match ref_type {
        RefType::No => add_extra_ty_param_bound(generics, bound),
        _ => {
            let generics = generics.clone();
            let idents = generics.type_params().map(|x| &x.ident);
            let ref_with_lifetime = ref_type.reference_with_lifetime();
            add_extra_where_clauses(
                &generics,
                quote!(
                    where #(#ref_with_lifetime #idents: #bound),*
                ),
            )
        }
    }
}

pub fn add_extra_generic_param(
    generics: &Generics,
    generic_param: TokenStream,
) -> Generics {
    let generic_param: GenericParam = parse_str(&generic_param.to_string()).unwrap();
    let mut generics = generics.clone();
    generics.params.push(generic_param);

    generics
}

pub fn add_extra_where_clauses(
    generics: &Generics,
    type_where_clauses: TokenStream,
) -> Generics {
    let mut type_where_clauses: WhereClause =
        parse_str(&type_where_clauses.to_string()).unwrap();
    let mut new_generics = generics.clone();
    if let Some(old_where) = new_generics.where_clause {
        type_where_clauses.predicates.extend(old_where.predicates)
    }
    new_generics.where_clause = Some(type_where_clauses);

    new_generics
}

pub fn add_where_clauses_for_new_ident<'a>(
    generics: &'a Generics,
    fields: &[&'a Field],
    type_ident: &Ident,
    type_where_clauses: TokenStream,
    sized: bool,
) -> Generics {
    let generic_param = if fields.len() > 1 {
        quote!(#type_ident: ::core::marker::Copy)
    } else if sized {
        quote!(#type_ident)
    } else {
        quote!(#type_ident: ?::core::marker::Sized)
    };

    let generics = add_extra_where_clauses(generics, type_where_clauses);
    add_extra_generic_param(&generics, generic_param)
}

pub fn unnamed_to_vec(fields: &FieldsUnnamed) -> Vec<&Field> {
    fields.unnamed.iter().collect()
}

pub fn named_to_vec(fields: &FieldsNamed) -> Vec<&Field> {
    fields.named.iter().collect()
}

fn panic_one_field(trait_name: &str, trait_attr: &str) -> ! {
    panic!(format!(
        "derive({}) only works when forwarding to a single field. Try putting #[{}] or #[{}(ignore)] on the fields in the struct",
        trait_name, trait_attr, trait_attr,
    ))
}

#[derive(Copy, Clone, Debug, PartialEq, Eq)]
pub enum DeriveType {
    Unnamed,
    Named,
    Enum,
}

pub struct State<'input> {
    pub input: &'input DeriveInput,
    pub trait_name: &'static str,
    pub trait_ident: Ident,
    pub method_ident: Ident,
    pub trait_module: TokenStream,
    pub trait_path: TokenStream,
    pub trait_path_params: Vec<TokenStream>,
    pub trait_attr: String,
    pub derive_type: DeriveType,
    pub fields: Vec<&'input Field>,
    pub variants: Vec<&'input Variant>,
    pub variant_states: Vec<State<'input>>,
    pub variant: Option<&'input Variant>,
    pub generics: Generics,
    pub default_info: FullMetaInfo,
    full_meta_infos: Vec<FullMetaInfo>,
}

#[derive(Default, Clone)]
pub struct AttrParams {
    pub enum_: Vec<&'static str>,
    pub variant: Vec<&'static str>,
    pub struct_: Vec<&'static str>,
    pub field: Vec<&'static str>,
}

impl AttrParams {
    pub fn new(params: Vec<&'static str>) -> AttrParams {
        AttrParams {
            enum_: params.clone(),
            struct_: params.clone(),
            variant: params.clone(),
            field: params,
        }
    }
    pub fn struct_(params: Vec<&'static str>) -> AttrParams {
        AttrParams {
            enum_: vec![],
            struct_: params,
            variant: vec![],
            field: vec![],
        }
    }
}

impl<'input> State<'input> {
    pub fn new<'arg_input>(
        input: &'arg_input DeriveInput,
        trait_name: &'static str,
        trait_module: TokenStream,
        trait_attr: String,
    ) -> Result<State<'arg_input>> {
        State::with_attr_params(
            input,
            trait_name,
            trait_module,
            trait_attr,
            AttrParams::default(),
        )
    }

    pub fn with_field_ignore<'arg_input>(
        input: &'arg_input DeriveInput,
        trait_name: &'static str,
        trait_module: TokenStream,
        trait_attr: String,
    ) -> Result<State<'arg_input>> {
        State::with_attr_params(
            input,
            trait_name,
            trait_module,
            trait_attr,
            AttrParams::new(vec!["ignore"]),
        )
    }

    pub fn with_field_ignore_and_forward<'arg_input>(
        input: &'arg_input DeriveInput,
        trait_name: &'static str,
        trait_module: TokenStream,
        trait_attr: String,
    ) -> Result<State<'arg_input>> {
        State::with_attr_params(
            input,
            trait_name,
            trait_module,
            trait_attr,
            AttrParams::new(vec!["ignore", "forward"]),
        )
    }

    pub fn with_field_ignore_and_refs<'arg_input>(
        input: &'arg_input DeriveInput,
        trait_name: &'static str,
        trait_module: TokenStream,
        trait_attr: String,
    ) -> Result<State<'arg_input>> {
        State::with_attr_params(
            input,
            trait_name,
            trait_module,
            trait_attr,
            AttrParams::new(vec!["ignore", "owned", "ref", "ref_mut"]),
        )
    }

    pub fn with_attr_params<'arg_input>(
        input: &'arg_input DeriveInput,
        trait_name: &'static str,
        trait_module: TokenStream,
        trait_attr: String,
        allowed_attr_params: AttrParams,
    ) -> Result<State<'arg_input>> {
        let trait_name = trait_name.trim_end_matches("ToInner");
        let trait_ident = Ident::new(trait_name, Span::call_site());
        let method_ident = Ident::new(&trait_attr, Span::call_site());
        let trait_path = quote!(#trait_module::#trait_ident);
        let (derive_type, fields, variants): (_, Vec<_>, Vec<_>) = match input.data {
            Data::Struct(ref data_struct) => match data_struct.fields {
                Fields::Unnamed(ref fields) => {
                    (DeriveType::Unnamed, unnamed_to_vec(fields), vec![])
                }

                Fields::Named(ref fields) => {
                    (DeriveType::Named, named_to_vec(fields), vec![])
                }
                Fields::Unit => (DeriveType::Named, vec![], vec![]),
            },
            Data::Enum(ref data_enum) => (
                DeriveType::Enum,
                vec![],
                data_enum.variants.iter().collect(),
            ),
            Data::Union(_) => {
                panic!(format!("can not derive({}) for union", trait_name))
            }
        };
        let attrs: Vec<_> = if derive_type == DeriveType::Enum {
            variants.iter().map(|v| &v.attrs).collect()
        } else {
            fields.iter().map(|f| &f.attrs).collect()
        };

        let (allowed_attr_params_outer, allowed_attr_params_inner) =
            if derive_type == DeriveType::Enum {
                (&allowed_attr_params.enum_, &allowed_attr_params.variant)
            } else {
                (&allowed_attr_params.struct_, &allowed_attr_params.field)
            };

        let struct_meta_info =
            get_meta_info(&trait_attr, &input.attrs, allowed_attr_params_outer)?;
        let meta_infos: Result<Vec<_>> = attrs
            .iter()
            .map(|attrs| get_meta_info(&trait_attr, attrs, allowed_attr_params_inner))
            .collect();
        let meta_infos = meta_infos?;
        let first_match = meta_infos
            .iter()
            .filter_map(|info| info.enabled.map(|_| info))
            .next();

        let defaults = struct_meta_info.to_full(FullMetaInfo {
            // Default to enabled true, except when first attribute has explicit
            // enabling
            enabled: first_match.map_or(true, |info| !info.enabled.unwrap()),
            forward: false,
            // Default to owned true, except when first attribute has one of owned,
            // ref or ref_mut
            // - not a single attibute means default true
            // - an attribute, but non of owned, ref or ref_mut means default true
            // - an attribute, and owned, ref or ref_mut means default false
            owned: first_match.map_or(true, |info| {
                info.owned.is_none() && info.ref_.is_none() || info.ref_mut.is_none()
            }),
            ref_: false,
            ref_mut: false,
            info: MetaInfo::default(),
        });

        let full_meta_infos: Vec<_> = meta_infos
            .iter()
            .map(|info| info.to_full(defaults))
            .collect();

        let variant_states: Result<Vec<_>> = if derive_type == DeriveType::Enum {
            variants
                .iter()
                .zip(full_meta_infos.iter().copied())
                .map(|(variant, info)| {
                    State::from_variant(
                        input,
                        trait_name,
                        trait_module.clone(),
                        trait_attr.clone(),
                        allowed_attr_params.clone(),
                        variant,
                        info,
                    )
                })
                .collect()
        } else {
            Ok(vec![])
        };
        let generics = add_extra_ty_param_bound(&input.generics, &trait_path);

        Ok(State {
            input,
            trait_name,
            trait_ident,
            method_ident,
            trait_module,
            trait_path,
            trait_path_params: vec![],
            trait_attr,
            // input,
            fields,
            variants,
            variant_states: variant_states?,
            variant: None,
            derive_type,
            generics,
            full_meta_infos,
            default_info: defaults,
        })
    }

    pub fn from_variant<'arg_input>(
        input: &'arg_input DeriveInput,
        trait_name: &'static str,
        trait_module: TokenStream,
        trait_attr: String,
        allowed_attr_params: AttrParams,
        variant: &'arg_input Variant,
        default_info: FullMetaInfo,
    ) -> Result<State<'arg_input>> {
        let trait_name = trait_name.trim_end_matches("ToInner");
        let trait_ident = Ident::new(trait_name, Span::call_site());
        let method_ident = Ident::new(&trait_attr, Span::call_site());
        let trait_path = quote!(#trait_module::#trait_ident);
        let (derive_type, fields): (_, Vec<_>) = match variant.fields {
            Fields::Unnamed(ref fields) => {
                (DeriveType::Unnamed, unnamed_to_vec(fields))
            }

            Fields::Named(ref fields) => (DeriveType::Named, named_to_vec(fields)),
            Fields::Unit => (DeriveType::Named, vec![]),
        };

        let meta_infos: Result<Vec<_>> = fields
            .iter()
            .map(|f| &f.attrs)
            .map(|attrs| get_meta_info(&trait_attr, attrs, &allowed_attr_params.field))
            .collect();
        let meta_infos = meta_infos?;
        let full_meta_infos: Vec<_> = meta_infos
            .iter()
            .map(|info| info.to_full(default_info))
            .collect();

        let generics = add_extra_ty_param_bound(&input.generics, &trait_path);

        Ok(State {
            input,
            trait_name,
            trait_module,
            trait_path,
            trait_path_params: vec![],
            trait_attr,
            trait_ident,
            method_ident,
            // input,
            fields,
            variants: vec![],
            variant_states: vec![],
            variant: Some(variant),
            derive_type,
            generics,
            full_meta_infos,
            default_info,
        })
    }
    pub fn add_trait_path_type_param(&mut self, param: TokenStream) {
        self.trait_path_params.push(param);
    }

    pub fn assert_single_enabled_field<'state>(
        &'state self,
    ) -> SingleFieldData<'input, 'state> {
        if self.derive_type == DeriveType::Enum {
            panic_one_field(self.trait_name, &self.trait_attr);
        }
        let data = self.enabled_fields_data();
        if data.fields.len() != 1 {
            panic_one_field(self.trait_name, &self.trait_attr);
        };
        SingleFieldData {
            input_type: data.input_type,
            field: data.fields[0],
            field_type: data.field_types[0],
            member: data.members[0].clone(),
            info: data.infos[0],
            field_ident: data.field_idents[0].clone(),
            trait_path: data.trait_path,
            trait_path_with_params: data.trait_path_with_params.clone(),
            casted_trait: data.casted_traits[0].clone(),
            impl_generics: data.impl_generics.clone(),
            ty_generics: data.ty_generics.clone(),
            where_clause: data.where_clause,
            multi_field_data: data,
        }
    }

    pub fn enabled_fields_data<'state>(&'state self) -> MultiFieldData<'input, 'state> {
        if self.derive_type == DeriveType::Enum {
            panic!(format!("can not derive({}) for enum", self.trait_name))
        }
        let fields = self.enabled_fields();
        let field_idents = self.enabled_fields_idents();
        let field_indexes = self.enabled_fields_indexes();
        let field_types: Vec<_> = fields.iter().map(|f| &f.ty).collect();
        let members: Vec<_> = field_idents
            .iter()
            .map(|ident| quote!(self.#ident))
            .collect();
        let trait_path = &self.trait_path;
        let trait_path_with_params = if !self.trait_path_params.is_empty() {
            let params = self.trait_path_params.iter();
            quote!(#trait_path<#(#params),*>)
        } else {
            self.trait_path.clone()
        };

        let casted_traits: Vec<_> = field_types
            .iter()
            .map(|field_type| quote!(<#field_type as #trait_path_with_params>))
            .collect();
        let (impl_generics, ty_generics, where_clause) = self.generics.split_for_impl();
        let input_type = &self.input.ident;
        let (variant_name, variant_type) = self.variant.map_or_else(
            || (None, quote!(#input_type)),
            |v| {
                let variant_name = &v.ident;
                (Some(variant_name), quote!(#input_type::#variant_name))
            },
        );
        MultiFieldData {
            input_type,
            variant_type,
            variant_name,
            variant_info: self.default_info,
            fields,
            field_types,
            field_indexes,
            members,
            infos: self.enabled_infos(),
            field_idents,
            method_ident: &self.method_ident,
            trait_path,
            trait_path_with_params,
            casted_traits,
            impl_generics,
            ty_generics,
            where_clause,
            state: self,
        }
    }

    pub fn enabled_variant_data<'state>(
        &'state self,
    ) -> MultiVariantData<'input, 'state> {
        if self.derive_type != DeriveType::Enum {
            panic!(format!("can only derive({}) for enum", self.trait_name))
        }
        let variants = self.enabled_variants();
        let trait_path = &self.trait_path;
        let (impl_generics, ty_generics, where_clause) = self.generics.split_for_impl();
        MultiVariantData {
            input_type: &self.input.ident,
            variants,
            variant_states: self.enabled_variant_states(),
            infos: self.enabled_infos(),
            trait_path,
            impl_generics,
            ty_generics,
            where_clause,
        }
    }

    fn enabled_variants(&self) -> Vec<&'input Variant> {
        self.variants
            .iter()
            .zip(self.full_meta_infos.iter().map(|info| info.enabled))
            .filter(|(_, ig)| *ig)
            .map(|(v, _)| *v)
            .collect()
    }

    fn enabled_variant_states(&self) -> Vec<&State<'input>> {
        self.variant_states
            .iter()
            .zip(self.full_meta_infos.iter().map(|info| info.enabled))
            .filter(|(_, ig)| *ig)
            .map(|(v, _)| v)
            .collect()
    }

    pub fn enabled_fields(&self) -> Vec<&'input Field> {
        self.fields
            .iter()
            .zip(self.full_meta_infos.iter().map(|info| info.enabled))
            .filter(|(_, ig)| *ig)
            .map(|(f, _)| *f)
            .collect()
    }

    fn field_idents(&self) -> Vec<TokenStream> {
        if self.derive_type == DeriveType::Named {
            self.fields
                .iter()
                .map(|f| {
                    f.ident
                        .as_ref()
                        .expect("Tried to get field names of a tuple struct")
                        .to_token_stream()
                })
                .collect()
        } else {
            let count = self.fields.len();
            (0..count)
                .map(|i| Index::from(i).to_token_stream())
                .collect()
        }
    }

    fn enabled_fields_idents(&self) -> Vec<TokenStream> {
        self.field_idents()
            .into_iter()
            .zip(self.full_meta_infos.iter().map(|info| info.enabled))
            .filter(|(_, ig)| *ig)
            .map(|(f, _)| f)
            .collect()
    }

    fn enabled_fields_indexes(&self) -> Vec<usize> {
        self.full_meta_infos
            .iter()
            .map(|info| info.enabled)
            .enumerate()
            .filter(|(_, ig)| *ig)
            .map(|(i, _)| i)
            .collect()
    }
    fn enabled_infos(&self) -> Vec<FullMetaInfo> {
        self.full_meta_infos
            .iter()
            .filter(|info| info.enabled)
            .copied()
            .collect()
    }
}

#[derive(Clone)]
pub struct SingleFieldData<'input, 'state> {
    pub input_type: &'input Ident,
    pub field: &'input Field,
    pub field_type: &'input Type,
    pub field_ident: TokenStream,
    pub member: TokenStream,
    pub info: FullMetaInfo,
    pub trait_path: &'state TokenStream,
    pub trait_path_with_params: TokenStream,
    pub casted_trait: TokenStream,
    pub impl_generics: ImplGenerics<'state>,
    pub ty_generics: TypeGenerics<'state>,
    pub where_clause: Option<&'state WhereClause>,
    multi_field_data: MultiFieldData<'input, 'state>,
}

#[derive(Clone)]
pub struct MultiFieldData<'input, 'state> {
    pub input_type: &'input Ident,
    pub variant_type: TokenStream,
    pub variant_name: Option<&'input Ident>,
    pub variant_info: FullMetaInfo,
    pub fields: Vec<&'input Field>,
    pub field_types: Vec<&'input Type>,
    pub field_idents: Vec<TokenStream>,
    pub field_indexes: Vec<usize>,
    pub members: Vec<TokenStream>,
    pub infos: Vec<FullMetaInfo>,
    pub method_ident: &'state Ident,
    pub trait_path: &'state TokenStream,
    pub trait_path_with_params: TokenStream,
    pub casted_traits: Vec<TokenStream>,
    pub impl_generics: ImplGenerics<'state>,
    pub ty_generics: TypeGenerics<'state>,
    pub where_clause: Option<&'state WhereClause>,
    pub state: &'state State<'input>,
}

pub struct MultiVariantData<'input, 'state> {
    pub input_type: &'input Ident,
    pub variants: Vec<&'input Variant>,
    pub variant_states: Vec<&'state State<'input>>,
    pub infos: Vec<FullMetaInfo>,
    pub trait_path: &'state TokenStream,
    pub impl_generics: ImplGenerics<'state>,
    pub ty_generics: TypeGenerics<'state>,
    pub where_clause: Option<&'state WhereClause>,
}

impl<'input, 'state> MultiFieldData<'input, 'state> {
    pub fn initializer<T: ToTokens>(&self, initializers: &[T]) -> TokenStream {
        let MultiFieldData {
            variant_type,
            field_idents,
            ..
        } = self;
        if self.state.derive_type == DeriveType::Named {
            quote!(#variant_type{#(#field_idents: #initializers),*})
        } else {
            quote!(#variant_type(#(#initializers),*))
        }
    }
    pub fn matcher<T: ToTokens>(
        &self,
        indexes: &[usize],
        bindings: &[T],
    ) -> TokenStream {
        let MultiFieldData { variant_type, .. } = self;
        let full_bindings = (0..self.state.fields.len()).map(|i| {
            indexes.iter().position(|index| i == *index).map_or_else(
                || quote!(_),
                |found_index| bindings[found_index].to_token_stream(),
            )
        });
        if self.state.derive_type == DeriveType::Named {
            let field_idents = self.state.field_idents();
            quote!(#variant_type{#(#field_idents: #full_bindings),*})
        } else {
            quote!(#variant_type(#(#full_bindings),*))
        }
    }
}

impl<'input, 'state> SingleFieldData<'input, 'state> {
    pub fn initializer<T: ToTokens>(&self, initializers: &[T]) -> TokenStream {
        self.multi_field_data.initializer(initializers)
    }
}

fn get_meta_info(
    trait_attr: &str,
    attrs: &[Attribute],
    allowed_attr_params: &[&'static str],
) -> Result<MetaInfo> {
    let mut it = attrs
        .iter()
        .filter_map(|m| m.parse_meta().ok())
        .filter(|m| {
            if let Some(ident) = m.path().segments.first().map(|p| &p.ident) {
                ident == trait_attr
            } else {
                false
            }
        });

    let mut info = MetaInfo::default();

    let meta = if let Some(meta) = it.next() {
        meta
    } else {
        return Ok(info);
    };

    if allowed_attr_params.is_empty() {
        return Err(Error::new(meta.span(), "Attribute is not allowed here"));
    }

    info.enabled = Some(true);

    if let Some(meta2) = it.next() {
        return Err(Error::new(
            meta2.span(),
            "Only a single attribute is allowed",
        ));
    }

    let list = match meta.clone() {
        Meta::Path(_) => {
            if allowed_attr_params.contains(&"ignore") {
                return Ok(info);
            } else {
                return Err(Error::new(meta.span(), format!("Empty attribute is not allowed, add one of the following parameters: {}",
                    allowed_attr_params.join(", ")
                    )));
            }
        }
        Meta::List(list) => list,
        _ => {
            return Err(Error::new(meta.span(), "Attribute format not supported1"));
        }
    };

    parse_punctuated_nested_meta(&mut info, &list.nested, true)?;

    Ok(info)
}

fn parse_punctuated_nested_meta(
    info: &mut MetaInfo,
    meta: &Punctuated<NestedMeta, Token![,]>,
    value: bool,
) -> Result<()> {
    for meta in meta.iter() {
        let meta = match meta {
            NestedMeta::Meta(meta) => meta,
            _ => {
                return Err(Error::new(meta.span(), "Attribute format not supported2"))
            }
        };

        match meta {
            Meta::List(list) if list.path.is_ident("not") => {
                if value {
                    parse_punctuated_nested_meta(info, &list.nested, false)?;
                } else {
                    return Err(Error::new(
                        meta.span(),
                        "Attribute format not supported3",
                    ));
                }
            }

            Meta::Path(path) => {
                if path.is_ident("ignore") && value {
                    // not(ignore) does not make much sense
                    info.enabled = Some(false);
                } else if path.is_ident("forward") {
                    info.forward = Some(value);
                } else if path.is_ident("owned") {
                    info.owned = Some(value);
                } else if path.is_ident("ref") {
                    info.ref_ = Some(value);
                } else if path.is_ident("ref_mut") {
                    info.ref_mut = Some(value);
                } else if path.is_ident("source") {
                    info.source = Some(value);
                } else {
                    return Err(Error::new(
                        meta.span(),
                        "Attribute format not supported4",
                    ));
                };
            }

            _ => {
                return Err(Error::new(meta.span(), "Attribute format not supported5"))
            }
        }
<<<<<<< HEAD
=======
        let ident = if let Some(ident) =
            nested_meta.path().segments.first().map(|p| &p.ident)
        {
            ident
        } else {
            return Err(Error::new(meta.span(), "Attribute format not supported5"));
        };

        let str_ident: &str = &ident.to_string();
        if !allowed_attr_params.contains(&str_ident) {
            return Err(Error::new(
                ident.span(),
                format!(
                    "Attribute parameter not supported. Supported attribute parameters are: {}",
                    allowed_attr_params.join(", ")
                ),
            ));
        }

        match str_ident {
            "ignore" => {
                info.enabled = Some(false);
            }
            "forward" => {
                info.forward = Some(true);
            }
            "owned" => {
                info.owned = Some(true);
            }
            "ref" => {
                info.ref_ = Some(true);
            }
            "ref_mut" => {
                info.ref_mut = Some(true);
            }
            _ => {
                return Err(Error::new(meta.span(), "Attribute format not supported7"));
            }
        }
>>>>>>> d4cee3fe
    }

    Ok(())
}

#[derive(Copy, Clone, Debug, Default)]
pub struct FullMetaInfo {
    pub enabled: bool,
    pub forward: bool,
    pub owned: bool,
    pub ref_: bool,
    pub ref_mut: bool,
    pub info: MetaInfo,
}

#[derive(Copy, Clone, Debug, Default)]
pub struct MetaInfo {
    pub enabled: Option<bool>,
    pub forward: Option<bool>,
    pub owned: Option<bool>,
    pub ref_: Option<bool>,
    pub ref_mut: Option<bool>,
    pub source: Option<bool>,
}

impl MetaInfo {
    fn to_full(self, defaults: FullMetaInfo) -> FullMetaInfo {
        let info = self;

        FullMetaInfo {
            enabled: self.enabled.unwrap_or(defaults.enabled),
            forward: self.forward.unwrap_or(defaults.forward),
            owned: self.owned.unwrap_or(defaults.owned),
            ref_: self.ref_.unwrap_or(defaults.ref_),
            ref_mut: self.ref_mut.unwrap_or(defaults.ref_mut),
            info,
        }
    }
}

impl FullMetaInfo {
    pub fn ref_types(self) -> Vec<RefType> {
        let mut ref_types = vec![];
        if self.owned {
            ref_types.push(RefType::No);
        }
        if self.ref_ {
            ref_types.push(RefType::Ref);
        }
        if self.ref_mut {
            ref_types.push(RefType::Mut);
        }
        ref_types
    }
}

pub fn get_if_type_parameter_used_in_type(
    type_parameters: &HashSet<syn::Ident>,
    ty: &syn::Type,
) -> Option<syn::Type> {
    if is_type_parameter_used_in_type(type_parameters, ty) {
        match ty {
            syn::Type::Reference(syn::TypeReference { elem: ty, .. }) => {
                Some(ty.deref().clone())
            }
            ty => Some(ty.clone()),
        }
    } else {
        None
    }
}

pub fn is_type_parameter_used_in_type(
    type_parameters: &HashSet<syn::Ident>,
    ty: &syn::Type,
) -> bool {
    match ty {
        syn::Type::Path(ty) => {
            if let Some(qself) = &ty.qself {
                if is_type_parameter_used_in_type(type_parameters, &qself.ty) {
                    return true;
                }
            }

            if let Some(segment) = ty.path.segments.first() {
                if type_parameters.contains(&segment.ident) {
                    return true;
                }
            }

            ty.path.segments.iter().any(|segment| {
                if let syn::PathArguments::AngleBracketed(arguments) =
                    &segment.arguments
                {
                    arguments.args.iter().any(|argument| match argument {
                        syn::GenericArgument::Type(ty) => {
                            is_type_parameter_used_in_type(type_parameters, ty)
                        }
                        syn::GenericArgument::Constraint(constraint) => {
                            type_parameters.contains(&constraint.ident)
                        }
                        _ => false,
                    })
                } else {
                    false
                }
            })
        }

        syn::Type::Reference(ty) => {
            is_type_parameter_used_in_type(type_parameters, &ty.elem)
        }

        _ => false,
    }
}<|MERGE_RESOLUTION|>--- conflicted
+++ resolved
@@ -774,7 +774,7 @@
 fn get_meta_info(
     trait_attr: &str,
     attrs: &[Attribute],
-    allowed_attr_params: &[&'static str],
+    allowed_attr_params: &[&str],
 ) -> Result<MetaInfo> {
     let mut it = attrs
         .iter()
@@ -824,7 +824,7 @@
         }
     };
 
-    parse_punctuated_nested_meta(&mut info, &list.nested, true)?;
+    parse_punctuated_nested_meta(&mut info, &list.nested, allowed_attr_params, true)?;
 
     Ok(info)
 }
@@ -832,6 +832,7 @@
 fn parse_punctuated_nested_meta(
     info: &mut MetaInfo,
     meta: &Punctuated<NestedMeta, Token![,]>,
+    allowed_attr_params: &[&str],
     value: bool,
 ) -> Result<()> {
     for meta in meta.iter() {
@@ -845,7 +846,7 @@
         match meta {
             Meta::List(list) if list.path.is_ident("not") => {
                 if value {
-                    parse_punctuated_nested_meta(info, &list.nested, false)?;
+                    parse_punctuated_nested_meta(info, &list.nested, allowed_attr_params, false)?;
                 } else {
                     return Err(Error::new(
                         meta.span(),
@@ -855,8 +856,18 @@
             }
 
             Meta::Path(path) => {
+                if !allowed_attr_params.iter().any(|param| path.is_ident(param)) {
+                    return Err(Error::new(
+                        meta.span(),
+                        format!(
+                            "Empty attribute is not allowed, add one of the following parameters: {}",
+                            allowed_attr_params.join(", "),
+                        ),
+                    ));
+                }
+
+                // not(ignore) does not make much sense
                 if path.is_ident("ignore") && value {
-                    // not(ignore) does not make much sense
                     info.enabled = Some(false);
                 } else if path.is_ident("forward") {
                     info.forward = Some(value);
@@ -880,48 +891,6 @@
                 return Err(Error::new(meta.span(), "Attribute format not supported5"))
             }
         }
-<<<<<<< HEAD
-=======
-        let ident = if let Some(ident) =
-            nested_meta.path().segments.first().map(|p| &p.ident)
-        {
-            ident
-        } else {
-            return Err(Error::new(meta.span(), "Attribute format not supported5"));
-        };
-
-        let str_ident: &str = &ident.to_string();
-        if !allowed_attr_params.contains(&str_ident) {
-            return Err(Error::new(
-                ident.span(),
-                format!(
-                    "Attribute parameter not supported. Supported attribute parameters are: {}",
-                    allowed_attr_params.join(", ")
-                ),
-            ));
-        }
-
-        match str_ident {
-            "ignore" => {
-                info.enabled = Some(false);
-            }
-            "forward" => {
-                info.forward = Some(true);
-            }
-            "owned" => {
-                info.owned = Some(true);
-            }
-            "ref" => {
-                info.ref_ = Some(true);
-            }
-            "ref_mut" => {
-                info.ref_mut = Some(true);
-            }
-            _ => {
-                return Err(Error::new(meta.span(), "Attribute format not supported7"));
-            }
-        }
->>>>>>> d4cee3fe
     }
 
     Ok(())
