--- conflicted
+++ resolved
@@ -95,15 +95,9 @@
 
 These traits are used for converting a struct to a string in different ways.
 
-<<<<<<< HEAD
-1. [`Display`-like], contains `Display`, `Binary`, `Octal`, `LowerHex`,
-   `UpperHex`, `LowerExp`, `UpperExp`, `Pointer`
-2. [`Debug`]
-=======
 1. [`Debug`]
 2. [`Display`-like], contains `Display`, `Binary`, `Octal`, `LowerHex`,
    `UpperHex`, `LowerExp`, `UpperExp`, `Pointer`
->>>>>>> ce92a900
 
 
 ### Error-handling traits
